/* ****************************************************************** **
**    OpenSees - Open System for Earthquake Engineering Simulation    **
**          Pacific Earthquake Engineering Research Center            **
**                                                                    **
**                                                                    **
** (C) Copyright 1999, The Regents of the University of California    **
** All Rights Reserved.                                               **
**                                                                    **
** Commercial use of this program without express permission of the   **
** University of California, Berkeley, is strictly prohibited.  See   **
** file 'COPYRIGHT'  in main directory for information on usage and   **
** redistribution,  and for a DISCLAIMER OF ALL WARRANTIES.           **
**                                                                    **
** Developed by:                                                      **
**   Frank McKenna (fmckenna@ce.berkeley.edu)                         **
**   Gregory L. Fenves (fenves@ce.berkeley.edu)                       **
**   Filip C. Filippou (filippou@ce.berkeley.edu)                     **
**                                                                    **
** ****************************************************************** */

// $Revision$
// $Date$
// $URL$

// Written: fmk
// Revision: A
//
// Purpose: This file contains the declarations of all class tags used.

#ifndef classTags_h
#define classTags_h

#define svnTest  0

#define intType    1
#define doubleType 2
#define idType     3
#define vectorType 4
#define matrixType 5



#define ACTOR_TAGS_SUBDOMAIN 1

#define DMG_TAG_HystereticEnergy 1
#define DMG_TAG_ParkAng          2
#define DMG_TAG_Kratzig          3
#define DMG_TAG_Mehanny          4
#define DMG_TAG_NormalizedPeak   5


#define EigenSOE_TAGS_BandArpackSOE 	1
#define EigenSOE_TAGS_SymArpackSOE 	2
#define EigenSOE_TAGS_SymBandEigenSOE   3
#define EigenSOE_TAGS_FullGenEigenSOE   4
#define EigenSOE_TAGS_ArpackSOE 	5
#define EigenSOE_TAGS_GeneralArpackSOE 	6
#define EigenSOLVER_TAGS_BandArpackSolver 	1
#define EigenSOLVER_TAGS_SymArpackSolver 	2
#define EigenSOLVER_TAGS_SymBandEigenSolver     3
#define EigenSOLVER_TAGS_FullGenEigenSolver  4
#define EigenSOLVER_TAGS_ArpackSolver  5
#define EigenSOLVER_TAGS_GeneralArpackSolver  6

#define EigenALGORITHM_TAGS_Frequency 1
#define EigenALGORITHM_TAGS_Standard  2

#define EigenINTEGRATOR_TAGS_Eigen 1

#define CONVERGENCE_TEST_CTestNormUnbalance                 1
#define CONVERGENCE_TEST_CTestNormDispIncr                  2
#define CONVERGENCE_TEST_CTestEnergyIncr                    3
#define CONVERGENCE_TEST_CTestRelativeNormUnbalance         4
#define CONVERGENCE_TEST_CTestRelativeNormDispIncr          5
#define CONVERGENCE_TEST_CTestRelativeEnergyIncr            6
#define CONVERGENCE_TEST_CTestRelativeTotalNormDispIncr     7
#define CONVERGENCE_TEST_CTestFixedNumIter                  8
#define CONVERGENCE_TEST_NormDispAndUnbalance               9
#define CONVERGENCE_TEST_NormDispOrUnbalance               10
#define CONVERGENCE_TEST_CTestPFEM                         11


#define GRND_TAG_ElCentroGroundMotion                 1
#define GROUND_MOTION_TAG_GroundMotionRecord          2
#define GROUND_MOTION_TAG_InterpolatedGroundMotion    3
#define GROUND_MOTION_TAG_GroundMotion                4

#define REGION_TAG_MeshRegion      1

#define TIMESERIES_INTEGRATOR_TAG_Trapezoidal 1
#define TIMESERIES_INTEGRATOR_TAG_Simpson     2

#define SECT_TAG_Section         1

#define TSERIES_TAG_LinearSeries         1
#define TSERIES_TAG_RectangularSeries          2
#define TSERIES_TAG_PathTimeSeries       3
#define TSERIES_TAG_PathSeries       4
#define TSERIES_TAG_ConstantSeries       5
#define TSERIES_TAG_TrigSeries       6
#define TSERIES_TAG_DiscretizedRandomProcessSeries 7
#define TSERIES_TAG_SimulatedRandomProcessSeries 8
#define TSERIES_TAG_PulseSeries       9
#define TSERIES_TAG_TriangleSeries       10
#define TSERIES_TAG_PeerMotion       11
#define TSERIES_TAG_PeerNGAMotion       12
#define TSERIES_TAG_PathTimeSeriesThermal  13  //L.Jiang [ SIF ]

#define PARAMETER_TAG_Parameter			   1
#define PARAMETER_TAG_MaterialStageParameter       2
#define PARAMETER_TAG_MatParameter                 3
#define PARAMETER_TAG_InitialStateParameter        4
#define PARAMETER_TAG_ElementStateParameter        5
#define PARAMETER_TAG_ElementParameter             6



#define MAT_TAG_ElasticMaterial			 1
#define MAT_TAG_ElasticPPMaterial		 2
#define MAT_TAG_ParallelMaterial		 3
#define MAT_TAG_Concrete01			 4
#define MAT_TAG_Concrete01A			 444
#define MAT_TAG_Steel01				 5
#define MAT_TAG_Hardening			 6
#define MAT_TAG_Hysteretic			 7
#define MAT_TAG_EPPGap				 8
#define MAT_TAG_Viscous				 9
#define MAT_TAG_Backbone			10
#define MAT_TAG_PathIndependent			11
#define MAT_TAG_Multiplier			111
#define MAT_TAG_SeriesMaterial			12
#define MAT_TAG_CableMaterial                   13
#define MAT_TAG_ENTMaterial			14
#define MAT_TAG_Penalty				15
#define MAT_TAG_MinMax				16
#define MAT_TAG_TensionOnly			1601
#define MAT_TAG_BoucWen				17
#define MAT_TAG_Pinching4			18
#define MAT_TAG_BarSlip				19
#define MAT_TAG_Fatigue			        20
#define MAT_TAG_SmoothSteel01			21
#define MAT_TAG_SmoothConcrete01		22
#define MAT_TAG_Steel03				23
#define MAT_TAG_ReinforcingSteel		24
#define MAT_TAG_Concrete02			25
#define MAT_TAG_Steel02				26
#define MAT_TAG_Bond_SP01                       27
#define MAT_TAG_Hysteretic2			28
#define MAT_TAG_Concrete04                      30
#define MAT_TAG_SecantConcrete                  31
#define MAT_TAG_ContinuumUniaxial               32
#define MAT_TAG_Concrete05                      33
#define MAT_TAG_Concrete06                      34
#define MAT_TAG_Concrete07                      37
#define MAT_TAG_HyperbolicGapMaterial           38
#define MAT_TAG_ImpactMaterial                  39
#define MAT_TAG_ShearPanelMaterial		40
#define MAT_TAG_SAWSMaterial			41
#define MAT_TAG_ConcreteL01			42
#define MAT_TAG_ConcreteZ01			43
#define MAT_TAG_TendonL01			44
#define MAT_TAG_SteelZ01			45
#define MAT_TAG_ElasticMultiLinear		46
#define MAT_TAG_InitStrain			47
#define MAT_TAG_InitStress			48
#define MAT_TAG_pyUCLA  			49
#define MAT_TAG_Maxwell			        50
#define MAT_TAG_Cast			        51
#define MAT_TAG_MultiLinear			52
#define MAT_TAG_ElasticBilin			53
#define MAT_TAG_SMA                             54
#define MAT_TAG_SelfCentering                   55
#define MAT_TAG_Clough1	                        56
#define MAT_TAG_Clough2	                        57
#define MAT_TAG_Pinch1	                        58
#define MAT_TAG_BiLinear                        59
#define MAT_TAG_Pinching                        60
#define MAT_TAG_HookGap 			61
#define MAT_TAG_FRPConfinedConcrete             62
#define MAT_TAG_Steel01Thermal		        63
#define MAT_TAG_Steel02Thermal			64
#define MAT_TAG_Concrete02Thermal		65
#define MAT_TAG_ModIMKPinching                  66
#define MAT_TAG_ModIMKPeakOriented              67
#define MAT_TAG_RambergOsgoodSteel              68
#define MAT_TAG_PinchingLimitStateMaterial      69	
#define MAT_TAG_BraceMaterial                   70	
#define MAT_TAG_ViscousDamper                   71
#define MAT_TAG_ConcretewBeta                   72
#define MAT_TAG_WrapperUniaxialMaterial         73
#define MAT_TAG_UniaxialJ2Plasticity            74
#define MAT_TAG_BWBN                            75
#define MAT_TAG_OriginCentered                  76
#define MAT_TAG_Steel2                          77
#define MAT_TAG_DoddRestr                       78
#define MAT_TAG_ConcreteSakaiKawashima          79
#define MAT_TAG_ResilienceMaterialHR            80
#define MAT_TAG_CFSSSWP                         81
#define MAT_TAG_CFSWSWP                         82
#define MAT_TAG_ResilienceLow                   83
#define MAT_TAG_Bilin02                         84
#define MAT_TAG_ModIMKPeakOriented02            85
#define MAT_TAG_ModIMKPinching02                86
#define MAT_TAG_Steel4                          87
#define MAT_TAG_SimpleFractureMaterial          88
#define MAT_TAG_BilinearOilDamper               89
#define MAT_TAG_ConcreteCM                      90
#define MAT_TAG_SteelMPF                        91
#define MAT_TAG_ElasticMaterialThermal          92   //L.Jiang [SIF]
#define MAT_TAG_SteelECThermal			93   //L.Jiang [SIF]
#define MAT_TAG_StainlessECThermal              94   //L.Jiang [SIF]
#define MAT_TAG_ConcreteECThermal		95   //L.Jiang [SIF]
#define MAT_TAG_BoucWenOriginal                 96
#define MAT_TAG_DamperMaterial                  97
#define MAT_TAG_SPSW02			                98	//SAJalali
<<<<<<< HEAD
#define MAT_TAG_Steel02Fatigue					99 //nassermarafi
#define MAT_TAG_Concrete02IS					100 //nassermarafi
=======
#define MAT_TAG_ConfinedConcrete01              99
>>>>>>> f2e4bae8

#define MAT_TAG_PySimple1                    205
#define MAT_TAG_TzSimple1                    206
#define MAT_TAG_QzSimple1                    207
#define MAT_TAG_PyLiq1                       208
#define MAT_TAG_TzLiq1                       209
#define MAT_TAG_PySimple2                    210
#define MAT_TAG_TzSimple2                    211
#define MAT_TAG_QzSimple2                    212
#define MAT_TAG_SteelBRB                     213
#define MAT_TAG_PySimple3                    214



#define MAT_TAG_FedeasMaterial    1000
#define MAT_TAG_FedeasBond1       1001
#define MAT_TAG_FedeasBond2       1002
#define MAT_TAG_FedeasConcrete1   1003
#define MAT_TAG_FedeasConcrete2   1004
#define MAT_TAG_FedeasConcrete3   1005
#define MAT_TAG_FedeasHardening   1006
#define MAT_TAG_FedeasHysteretic1 1007
#define MAT_TAG_FedeasHysteretic2 1008
#define MAT_TAG_FedeasSteel1      1009
#define MAT_TAG_FedeasSteel2      1010
#define MAT_TAG_PlasticDamage	  1011

#define MAT_TAG_LimitState	   1972
#define MAT_TAG_Elastic2Material   1973

#define MAT_TAG_DrainMaterial		2000
#define MAT_TAG_DrainHardening		2001
#define MAT_TAG_DrainBilinear		2002
#define MAT_TAG_DrainClough1		2003
#define MAT_TAG_DrainClough2		2004
#define MAT_TAG_DrainPinch1			2005
#define MAT_TAG_DrainPinch2			2006
#define MAT_TAG_Bilin		2007

#define MAT_TAG_SnapMaterial		3000
#define MAT_TAG_SnapBilinear		3001
#define MAT_TAG_SnapClough		3002
#define MAT_TAG_SnapPinch		3003
#define MAT_TAG_SnapCloughDamage	3004
#define MAT_TAG_SnapPinchingDamage	3005

#define MAT_TAG_ECC01 3010
#define MAT_TAG_Concrete01WithSITC 3011

#define MAT_TAG_KikuchiAikenHDR 6102
#define MAT_TAG_KikuchiAikenLRB 6105
#define MAT_TAG_AxialSp   6111
#define MAT_TAG_AxialSpHD 6112

// GNG material - J.Cook UCanterbury
#define MAT_TAG_GNG 7001

#define SEC_TAG_Elastic2d                        3
#define SEC_TAG_Elastic3d                        4
#define SEC_TAG_Generic1d	                 5
#define SEC_TAG_GenericNd	                 6
#define SEC_TAG_Aggregator	                 7
#define SEC_TAG_Parallel	                 77
#define SEC_TAG_Fiber		                 8
#define SEC_TAG_FiberSection2d		         9
#define SEC_TAG_NDFiberSection2d		         900
#define SEC_TAG_FiberSection3d		        10
#define SEC_TAG_FiberSectionWarping3d		        1010
#define SEC_TAG_NDFiberSection3d		         1000
#define SEC_TAG_FiberSectionGJ		        11
#define SEC_TAG_BeamFiberSection	        12
#define SEC_TAG_ElasticPlateSection	        13
#define SEC_TAG_ElasticMembranePlateSection	14
#define SEC_TAG_MembranePlateFiberSection	15
#define SEC_TAG_Bidirectional	                16
#define SEC_TAG_WSection2d	                17
#define SEC_TAG_Isolator2spring                 18
#define SEC_TAG_SoilFooting2d                   19
#define SEC_TAG_YieldSurface2d                  20
#define SEC_TAG_YieldSurface2D02                21
#define SEC_TAG_YieldSurface2D01                22
#define SEC_TAG_ElasticShear2d                  23
#define SEC_TAG_ElasticShear3d                  24
#define SEC_TAG_FiberSection2dInt		25
#define SEC_TAG_FiberSection2dThermal		26
#define SEC_TAG_LayeredShellFiberSection        27
#define SEC_TAG_ElasticWarpingShear2d           28
#define SEC_TAG_DoubleMembranePlateFiberSection 29
#define SEC_TAG_NDFiberSectionWarping2d         30
#define SEC_TAG_Elliptical2                     31
#define SEC_TAG_FiberSection3dThermal           32   // L.Jiang[SIF]
#define SEC_TAG_FiberSectionGJThermal           33   // L.Jiang[SIF]
#define SEC_TAG_MembranePlateFiberSectionThermal 34  // L.Jiang[SIF]
#define SEC_TAG_LayeredShellFiberSectionThermal 35     //L.Jiang[SIF]
#define SEC_TAG_BiaxialHysteretic 36

#define SEC_TAG_MCFTFiberSection2d 7601

#define SECTION_INTEGRATION_TAG_WideFlange 1
#define SECTION_INTEGRATION_TAG_RC 2
#define SECTION_INTEGRATION_TAG_RCT 3
#define SECTION_INTEGRATION_TAG_RCTUM 4
#define SECTION_INTEGRATION_TAG_RCCIRCULAR 5
#define SECTION_INTEGRATION_TAG_RCTUNNEL 6
#define SECTION_INTEGRATION_TAG_Tube 7

#define ND_TAG_WrapperNDMaterial		9
#define ND_TAG_ElasticIsotropic			10
#define ND_TAG_ElasticIsotropicPlaneStrain2d	11
#define ND_TAG_ElasticIsotropicPlaneStress2d	12
#define ND_TAG_ElasticIsotropicAxiSymm          13
#define ND_TAG_ElasticIsotropicPlateFiber	14
#define ND_TAG_ElasticIsotropicBeamFiber	15
#define ND_TAG_ElasticIsotropicThreeDimensional 16
#define ND_TAG_ElasticCrossAnisotropic3D        17
#define ND_TAG_ElasticIsotropicBeamFiber2d	18
#define ND_TAG_CycLiqCP3D                       19
#define ND_TAG_CycLiqCPPlaneStrain              20
#define ND_TAG_PressureDependentElastic3D       22
#define ND_TAG_Damage2p 			23
#define ND_TAG_Damage2p3D 			24
#define ND_TAG_Damage2ppstress 			25
#define ND_TAG_SimplifiedJ2                     26
#define ND_TAG_CapPlasticity                    27
#define ND_TAG_PlaneStressUserMaterial          28
#define ND_TAG_PlateFromPlaneStressMaterial     29
#define ND_TAG_PlateRebarMaterial               30
#define ND_TAG_ElasticOrthotropic		  31
#define ND_TAG_ElasticOrthotropicPlaneStrain2d	  32
#define ND_TAG_ElasticOrthotropicPlaneStress2d	  33
#define ND_TAG_ElasticOrthotropicAxiSymm          34
#define ND_TAG_ElasticOrthotropicPlateFiber	  35
#define ND_TAG_ElasticOrthotropicBeamFiber	  36
#define ND_TAG_ElasticOrthotropicThreeDimensional 37
#define ND_TAG_ElasticOrthotropicBeamFiber2d	  38
#define ND_TAG_CycLiqCPSP3D                       39
#define ND_TAG_CycLiqCPSPPlaneStrain              40
#define ND_TAG_ConcreteS                          41
#define ND_TAG_MaterialCMM                        42
#define ND_TAG_FSAM                               43
#define ND_TAG_PlasticDamageConcrete3d            44
#define ND_TAG_PlaneStressLayeredMaterial         45
#define ND_TAG_PlaneStressRebarMaterial           46
#define ND_TAG_Faria1998PlaneStrain               48
#define ND_TAG_Faria1998PlaneStress               49
#define ND_TAG_Faria1998PlaneStress2d               50
#define ND_TAG_Faria1998               51
#define ND_TAG_Faria1998ThreeDimensional               52
#define ND_TAG_CPlaneStress   53
#define ND_TAG_CPlaneStrain   54
#define ND_TAG_CPlaneStress2d   55
#define ND_TAG_CThreeDimensional   55


#define ND_TAG_FluidSolidPorousMaterial        100
#define ND_TAG_PressureDependMultiYield		101
#define ND_TAG_PressureIndependMultiYield		102
#define ND_TAG_PressureDependMultiYield02		103
#define ND_TAG_ReinforcedConcretePlaneStress  104
#define ND_TAG_FAReinforcedConcretePlaneStress  105
#define ND_TAG_FAFourSteelRCPlaneStress  106
#define ND_TAG_RAFourSteelRCPlaneStress  107
#define ND_TAG_PrestressedConcretePlaneStress  108
#define ND_TAG_FAPrestressedConcretePlaneStress  109
#define ND_TAG_FAFourSteelPCPlaneStress  110
#define ND_TAG_RAFourSteelPCPlaneStress  111
#define ND_TAG_PressureDependMultiYield03		112

#define ND_TAG_J2PlaneStrain                  3005
#define ND_TAG_J2PlaneStress                  3006
#define ND_TAG_J2AxiSymm                      3007
#define ND_TAG_J2ThreeDimensional             3009
#define ND_TAG_J2PlateFiber		      3010
#define ND_TAG_J2BeamFiber		      3011


#define ND_TAG_FeapMaterial                 1000
#define ND_TAG_FeapMaterial01                 1001
#define ND_TAG_FeapMaterial02                 1002
#define ND_TAG_FeapMaterial03                 1003
#define ND_TAG_PlaneStressMaterial          2000
#define ND_TAG_PlateFiberMaterial          2001
#define ND_TAG_PlaneStrainMaterial          2003
#define ND_TAG_BeamFiberMaterial		2002
#define ND_TAG_BeamFiberMaterial2d		2004
#define ND_TAG_BeamFiberMaterial2dPS		2005
#define ND_TAG_CompressibleFluid		3001
#define ND_TAG_GeneralizedPlasticity 3002
#define ND_TAG_J2Plasticity02  3003
#define ND_TAG_FiniteDeformationElastic3D	8002
#define ND_TAG_NeoHookeanCompressible3D	        8003
#define ND_TAG_FDdecoupledElastic3D	        8004
#define ND_TAG_FiniteDeformationEP3D	        8005
// Contact Material - P.Arduino
#define ND_TAG_ContactMaterial2D				14001
#define ND_TAG_ContactMaterial3D				14002
// Drucker-Prager - P.Arduino
#define ND_TAG_DruckerPrager					14003
#define ND_TAG_DruckerPragerThreeDimensional	14004
#define ND_TAG_DruckerPragerTensionCutoff		14005
#define ND_TAG_DruckerPrager3D	                14006
#define ND_TAG_DruckerPragerPlaneStrain         14007
// CamClay with Bounding Surface - C.McGann
#define ND_TAG_BoundingCamClay                  14008
#define ND_TAG_BoundingCamClay3D                14009
#define ND_TAG_BoundingCamClayPlaneStrain       14010
// Initial state analysis material wrapper - C.McGann
#define ND_TAG_InitialStateAnalysisWrapper      14011
// Manzari Dafalias material - P. Arduino
#define ND_TAG_ManzariDafalias                  14012
#define ND_TAG_ManzariDafalias3D                14013
#define ND_TAG_ManzariDafaliasPlaneStrain       14014
// Manzari Dafalias material - A. Ghofrani
#define ND_TAG_ManzariDafaliasRO                14015
#define ND_TAG_ManzariDafalias3DRO              14016
#define ND_TAG_ManzariDafaliasPlaneStrainRO     14017
// Stress Density material - C.McGann
#define ND_TAG_stressDensity                  14018
// PM4Sand material - L.Chen
#define ND_TAG_PM4Sand                        14021
// PM4Silt material - L.Chen
#define ND_TAG_PM4Silt                        14022
// J2CyclicBoundingSurface material - D.Turello
#define ND_TAG_J2CyclicBoundingSurface        14023

// MultiaxialCyclicPlasticity, add by Gang Wang
#define ND_TAG_MultiaxialCyclicPlasticity             10031
#define ND_TAG_MultiaxialCyclicPlasticity3D           10032
#define ND_TAG_MultiaxialCyclicPlasticityAxiSymm      10033
#define ND_TAG_MultiaxialCyclicPlasticityPlaneStrain  10034

#define ND_TAG_ConcreteMcftNonLinear5 7601
#define ND_TAG_ConcreteMcftNonLinear7 7602

#define ND_TAG_ElasticIsotropicThermal	      7000   //L.Jiang[SIF]
#define ND_TAG_ElasticIsotropic3DThermal      7001   //L.Jiang[SIF]
#define ND_TAG_J2ThreeDimensionalThermal      7002   //L.Jiang[SIF]
#define ND_TAG_DruckerPragerThermal	      7003   //L.Jiang[SIF]
#define ND_TAG_DruckerPrager3DThermal         7004   //L.Jiang[SIF]
#define ND_TAG_PlasticDamageConcrete3dThermal 7005   //L.Jiang[SIF]
#define ND_TAG_PlateFiberMaterialThermal      7006   //L.Jiang[SIF]
#define ND_TAG_PlateRebarMaterialThermal      7007   //L.Jiang[SIF]
#define ND_TAG_PlateFromPlaneStressMaterialThermal 7008   //L.Jiang[SIF]

#define ND_TAG_InitStressNDMaterial 7009




#define FIBER_TAG_Uniaxial2d	1
#define FIBER_TAG_Uniaxial3d	2
#define FIBER_TAG_ND2d	3
#define FIBER_TAG_ND3d	4

#define BACKBONE_TAG_Capped		1
#define BACKBONE_TAG_LinearCapped	2
#define BACKBONE_TAG_Material		3
#define BACKBONE_TAG_Arctangent		4
#define BACKBONE_TAG_Trilinear		5
#define BACKBONE_TAG_Multilinear	6
#define BACKBONE_TAG_Mander		7
#define BACKBONE_TAG_KentPark		8
#define BACKBONE_TAG_Raynor		9
#define BACKBONE_TAG_ReeseStiffClayBelowWS 10
#define BACKBONE_TAG_ReeseSoftClay      11
#define BACKBONE_TAG_ReeseSand          12


#define DEG_TAG_STIFF_Constant		1
#define DEG_TAG_STIFF_Ductility		2
#define DEG_TAG_STIFF_Energy		3
#define DEG_TAG_STIFF_Pincheira		4

#define DEG_TAG_UNLOAD_Constant		1
#define DEG_TAG_UNLOAD_Takeda		2
#define DEG_TAG_UNLOAD_Energy		3
#define DEG_TAG_UNLOAD_Karsan		4

#define DEG_TAG_STRENGTH_ACI		1
#define DEG_TAG_STRENGTH_Constant	2
#define DEG_TAG_STRENGTH_Ductility	3
#define DEG_TAG_STRENGTH_Petrangeli	4
#define DEG_TAG_STRENGTH_Energy		5
#define DEG_TAG_STRENGTH_Section	6

#define PATTERN_TAG_LoadPattern           1
#define PATTERN_TAG_MultiSupportPattern	  3
#define PATTERN_TAG_UniformExcitation     2
#define PATTERN_TAG_FirePattern           3
#define PATTERN_TAG_PBowlLoading          4
#define PATTERN_TAG_DRMLoadPattern        5

#define LOAD_TAG_Beam2dUniformLoad        3
#define LOAD_TAG_Beam2dPointLoad          4
#define LOAD_TAG_Beam3dUniformLoad        5
#define LOAD_TAG_Beam3dPointLoad          6
#define LOAD_TAG_BrickSelfWeight          7
#define LOAD_TAG_Beam2dTempLoad           8
#define LOAD_TAG_SurfaceLoader            9 // C.McGann, U.W.
#define LOAD_TAG_SelfWeight              10 // C.McGann, U.W.
#define LOAD_TAG_Beam2dThermalAction      11
#define LOAD_TAG_Beam2dPartialUniformLoad 12
#define LOAD_TAG_Beam3dPartialUniformLoad 121
#define LOAD_TAG_Beam3dThermalAction      13 // L.Jiang [ SIF ]
#define LOAD_TAG_ShellThermalAction       14 // L.Jiang [ SIF ]
#define LOAD_TAG_NodalThermalAction       15 //L.Jiang [ SIF ]
#define LOAD_TAG_ThermalActionWrapper     16 //L.Jiang [ SIF ]
#define LOAD_TAG_LysmerVelocityLoader      17  //Jose Abell (UANDES)


#define MAT_TAG_IsotropicLinElastic         1001
#define MAT_TAG_IsotropicLinElasticPoint    1002
#define MAT_TAG_OrthotropicLinElastic       1003
#define MAT_TAG_OrthotropicLinElasticPoint  1004

#define ELE_TAG_Subdomain     	         1
#define ELEMENT_TAGS_WrapperElement      2
#define ELE_TAG_ElasticBeam2d            3
#define ELE_TAG_ModElasticBeam2d         4
#define ELE_TAG_ElasticBeam3d            5
#define ELE_TAG_ElasticWarpingBeam3d            5001
#define ELE_TAG_Beam2d    	         6
#define ELE_TAG_beam2d02    	         7
#define ELE_TAG_beam2d03    	         8
#define ELE_TAG_beam2d04    	         9
#define ELE_TAG_beam3d01    	        10
#define ELE_TAG_beam3d02    	        11
#define ELE_TAG_Truss    	        12
#define ELE_TAG_TrussSection            13
#define ELE_TAG_CorotTruss    	        14
#define ELE_TAG_CorotTrussSection    	15
#define ELE_TAG_fElmt05	                16
#define ELE_TAG_fElmt02	                17
#define ELE_TAG_MyTruss    	        18
#define ELE_TAG_ZeroLength	        19
#define ELE_TAG_ZeroLengthSection	20
#define ELE_TAG_ZeroLengthND	        21
#define ELE_TAG_ZeroLengthContact2D	22
#define ELE_TAG_ZeroLengthContact3D	23
#define ELE_TAG_ZeroLengthContactNTS2D	24
#define ELE_TAG_ZeroLengthInterface2D	25
#define ELE_TAG_CoupledZeroLength	26
#define ELE_TAG_BiaxialZeroLength	260
#define ELE_TAG_ZeroLengthRocking       27
#define ELE_TAG_NLBeamColumn2d	        28
#define ELE_TAG_NLBeamColumn3d	        29
#define ELE_TAG_LargeDispBeamColumn3d	30
#define ELE_TAG_FourNodeQuad	        31
#define ELE_TAG_FourNodeQuad3d	        32
#define ELE_TAG_Tri31	                33    //Added by Roozbeh Geraili Mikola
#define ELE_TAG_BeamWithHinges2d        34
#define ELE_TAG_BeamWithHinges3d        35
#define ELE_TAG_EightNodeBrick          36
#define ELE_TAG_TwentyNodeBrick         37
#define ELE_TAG_EightNodeBrick_u_p_U    38
#define ELE_TAG_TwentyNodeBrick_u_p_U   39
#define ELE_TAG_FourNodeQuadUP          40
#define ELE_TAG_TotalLagrangianFD20NodeBrick 41
#define ELE_TAG_TotalLagrangianFD8NodeBrick  42
#define ELE_TAG_EightNode_LDBrick_u_p        43
#define ELE_TAG_EightNode_Brick_u_p     44
#define ELE_TAG_TwentySevenNodeBrick    45
#define ELE_TAG_BrickUP                 46
#define ELE_TAG_Nine_Four_Node_QuadUP   47
#define ELE_TAG_Twenty_Eight_Node_BrickUP    48
#define ELE_TAG_Twenty_Node_Brick       49
#define ELE_TAG_BBarFourNodeQuadUP      50
#define ELE_TAG_BBarBrickUP             51
#define ELE_TAG_PlateMITC4              52
#define ELE_TAG_ShellMITC4              53
#define ELE_TAG_ShellMITC9              54 //Tesser
#define ELE_TAG_Plate1                  55
#define ELE_TAG_Brick                   56
#define ELE_TAG_BbarBrick               57
#define ELE_TAG_FLBrick                 58
#define ELE_TAG_EnhancedQuad            59
#define ELE_TAG_ConstantPressureVolumeQuad 60
#define ELE_TAG_NineNodeMixedQuad          61
#define ELE_TAG_DispBeamColumn2d        62
#define ELE_TAG_DispBeamColumnNL2d        621
#define ELE_TAG_TimoshenkoBeamColumn2d  63
#define ELE_TAG_DispBeamColumn3d        64
#define ELE_TAG_DispBeamColumnWarping3d        641
#define ELE_TAG_HingedBeam2d            65
#define ELE_TAG_HingedBeam3d            66
#define ELE_TAG_TwoPointHingedBeam2d    67
#define ELE_TAG_TwoPointHingedBeam3d    68
#define ELE_TAG_OnePointHingedBeam2d    69
#define ELE_TAG_OnePointHingedBeam3d    70
#define ELE_TAG_BeamColumnJoint2d       71
#define ELE_TAG_BeamColumnJoint3d       72
#define ELE_TAG_ForceBeamColumn2d       73
#define ELE_TAG_ForceBeamColumnWarping2d 731
#define ELE_TAG_ForceBeamColumn3d       74
#define ELE_TAG_ElasticForceBeamColumn2d 75
#define ELE_TAG_ElasticForceBeamColumnWarping2d 751
#define ELE_TAG_ElasticForceBeamColumn3d 76
#define ELE_TAG_ForceBeamColumnCBDI2d   77
#define ELE_TAG_ForceBeamColumnCBDI3d   78
#define ELE_TAG_DispBeamColumn2dInt     79
#define ELE_TAG_InternalSpring          80
#define ELE_TAG_SimpleJoint2D           81
#define ELE_TAG_Joint2D                 82
#define ELE_TAG_Joint3D                 83
#define ELE_TAG_ElastomericBearingPlasticity3d 84
#define ELE_TAG_ElastomericBearingPlasticity2d 85
#define ELE_TAG_TwoNodeLink             86
#define ELE_TAG_ActuatorCorot           87
#define ELE_TAG_Actuator                88
#define ELE_TAG_Adapter                 89
#define ELE_TAG_ElastomericBearingBoucWen2d 90
#define ELE_TAG_ElastomericBearingBoucWen3d 91

#define ELE_TAG_FlatSliderSimple2d      92
#define ELE_TAG_FlatSliderSimple3d      93
#define ELE_TAG_FlatSlider2d            94
#define ELE_TAG_FlatSlider3d            95
#define ELE_TAG_SingleFPSimple2d        96
#define ELE_TAG_SingleFPSimple3d        97
#define ELE_TAG_SingleFP2d              98
#define ELE_TAG_SingleFP3d              99
#define ELE_TAG_DoubleFPSimple2d       100
#define ELE_TAG_DoubleFPSimple3d       101
#define ELE_TAG_DoubleFP2d             102
#define ELE_TAG_DoubleFP3d             103
#define ELE_TAG_TripleFPSimple2d       104
#define ELE_TAG_TripleFPSimple3d       105
#define ELE_TAG_TripleFP2d             106
#define ELE_TAG_TripleFP3d             107
#define ELE_TAG_MultiFP2d              108
#define ELE_TAG_MultiFP3d              109
#define ELE_TAG_GenericClient          110
#define ELE_TAG_GenericCopy            111
#define ELE_TAG_PY_MACRO2D             112
// elements added by U.W. - P.Arduino
#define ELE_TAG_SimpleContact2D        113
#define ELE_TAG_SimpleContact3D        114
#define ELE_TAG_BeamContact3D          115
#define ELE_TAG_SurfaceLoad            116
#define ELE_TAG_BeamContact2D          117
#define ELE_TAG_BeamEndContact3D       118
#define ELE_TAG_SSPquad                119
#define ELE_TAG_SSPquadUP              120
#define ELE_TAG_SSPbrick               121
#define ELE_TAG_SSPbrickUP             122
#define ELE_TAG_BeamContact2Dp         123
#define ELE_TAG_BeamContact3Dp         124
#define ELE_TAG_BeamEndContact3Dp      125
#define ELE_TAG_Quad4FiberOverlay      126
#define ELE_TAG_Brick8FiberOverlay     127
#define ELE_TAG_DispBeamColumn2dThermal 128
#define ELE_TAG_TPB1D                  129
#define ELE_TAG_TFP_Bearing            130
#define ELE_TAG_TFP_Bearing2d          131
#define ELE_TAG_TripleFrictionPendulum 132
#define ELE_TAG_PFEMElement2D          133
#define ELE_TAG_FourNodeQuad02         134
#define ELE_TAG_cont2d01    	       135	// provisional
#define ELE_TAG_cont2d02    	       136 	// provisional
#define ELE_TAG_CST	    	           137
#define ELE_TAG_Truss2                 138
#define ELE_TAG_CorotTruss2            139
#define ELE_Tag_ZeroLengthImpact3D     140
#define ELE_TAG_PFEMElement3D          141
#define ELE_TAG_PFEMElement2DCompressible 142
#define ELE_TAG_PFEMElement2DBubble       143
#define ELE_TAG_PFEMElement2Dmini         144
#define ELE_TAG_ElasticTimoshenkoBeam2d   145
#define ELE_TAG_ElasticTimoshenkoBeam3d   146
#define ELE_TAG_ElastomericBearingUFRP2d  147
#define ELE_TAG_ElastomericBearingUFRP3d  148
#define ELE_TAG_RJWatsonEQS2d             149
#define ELE_TAG_RJWatsonEQS3d             150
#define ELE_TAG_HDR                       151
#define ELE_TAG_ElastomericX              152
#define ELE_TAG_LeadRubberX               153
#define ELE_TAG_PileToe3D                 154
#define ELE_TAG_N4BiaxialTruss            155
#define ELE_TAG_ShellDKGQ                 156
#define ELE_TAG_ShellNLDKGQ               157
#define ELE_TAG_MultipleShearSpring       158
#define ELE_TAG_MultipleNormalSpring      159
#define ELE_TAG_KikuchiBearing            160
#define ELE_TAG_YamamotoBiaxialHDR        161
#define ELE_TAG_MVLEM                     162
#define ELE_TAG_SFI_MVLEM                 163
#define ELE_TAG_PFEMElement2DFIC          164
#define ELE_TAG_ElastomericBearingBoucWenMod3d 165
#define ELE_TAG_FPBearingPTV              166
#define ELE_TAG_ShellDKGT                 167
#define ELE_TAG_ShellNLDKGT               168
#define ELE_TAG_CatenaryCable             169
#define ELE_TAG_DispBeamColumn3dThermal   170  // L.Jiang [SIF]
#define ELE_TAG_ForceBeamColumn2dThermal  171  //L.Jiang [SIF]
#define ELE_TAG_ForceBeamColumn3dThermal  172  //L.Jiang [SIF] //Still testing
#define ELE_TAG_ShellMITC4Thermal         173   //L.Jiang [SIF]
#define ELE_TAG_ShellNLDKGQThermal        174   //L.Jiang [SIF]
#define ELE_TAG_ShellANDeS                175   //L.Jiang [SIF]
#define ELE_TAG_AxEqDispBeamColumn2d      178
#define ELE_TAG_FourNodeTetrahedron       179
#define ELE_TAG_TriSurfaceLoad            180
#define ELE_TAG_QuadBeamEmbedContact      181
#define ELE_TAG_EmbeddedBeamInterfaceL    182
#define ELE_TAG_EmbeddedBeamInterfaceP    183
#define ELE_TAG_EmbeddedEPBeamInterface   184
#define ELE_TAG_LysmerTriangle            185
#define ELE_TAG_TaylorHood2D              186
#define ELE_TAG_PFEMElement2DQuasi        187
#define ELE_TAG_MINI                      188
#define ELE_TAG_PFEMElement3DBubble       189

#define FRN_TAG_Coulomb            1
#define FRN_TAG_VelDependent       2
#define FRN_TAG_VelPressureDep     3
#define FRN_TAG_VelDepMultiLinear  4
#define FRN_TAG_VelNormalFrcDep    5

#define BEAM_INTEGRATION_TAG_Lobatto         1
#define BEAM_INTEGRATION_TAG_Legendre        2
#define BEAM_INTEGRATION_TAG_Radau           3
#define BEAM_INTEGRATION_TAG_NewtonCotes           4
#define BEAM_INTEGRATION_TAG_Trapezoidal           5
#define BEAM_INTEGRATION_TAG_CompositeSimpson           55
#define BEAM_INTEGRATION_TAG_Midpoint           6
#define BEAM_INTEGRATION_TAG_UserDefined     7
#define BEAM_INTEGRATION_TAG_FixedLocation     8
#define BEAM_INTEGRATION_TAG_LowOrder     9
#define BEAM_INTEGRATION_TAG_MidDistance     40

#define BEAM_INTEGRATION_TAG_HingeMidpoint 10
#define BEAM_INTEGRATION_TAG_HingeEndpoint 11
#define BEAM_INTEGRATION_TAG_HingeRadau    12
#define BEAM_INTEGRATION_TAG_HingeRadauTwo    13
#define BEAM_INTEGRATION_TAG_UserHinge     14
#define BEAM_INTEGRATION_TAG_DistHinge     15
#define BEAM_INTEGRATION_TAG_RegularizedHinge     16

#define BEAM_INTEGRATION_TAG_HingeMidpoint2d 20
#define BEAM_INTEGRATION_TAG_HingeEndpoint2d 21
#define BEAM_INTEGRATION_TAG_HingeRadau2d    22
#define BEAM_INTEGRATION_TAG_HingeRadauTwo2d    23
#define BEAM_INTEGRATION_TAG_UserHinge2d     24
#define BEAM_INTEGRATION_TAG_DistHinge2d     25

#define BEAM_INTEGRATION_TAG_HingeMidpoint3d 30
#define BEAM_INTEGRATION_TAG_HingeEndpoint3d 31
#define BEAM_INTEGRATION_TAG_HingeRadau3d    32
#define BEAM_INTEGRATION_TAG_HingeRadauTwo3d    33
#define BEAM_INTEGRATION_TAG_UserHinge3d     34
#define BEAM_INTEGRATION_TAG_DistHinge3d     35


#define CRDTR_TAG_LinearCrdTransf2d 1
#define CRDTR_TAG_PDeltaCrdTransf2d 2
#define CRDTR_TAG_ModerateDispCrdTransf2d 8
#define CRDTR_TAG_CorotCrdTransf2d  3
#define CRDTR_TAG_CorotCrdTransfWarping2d 31
#define CRDTR_TAG_LinearCrdTransf3d 4
#define CRDTR_TAG_PDeltaCrdTransf3d 5
#define CRDTR_TAG_ModerateDispCrdTransf3d 9
#define CRDTR_TAG_CorotCrdTransf3d  6
#define CRDTR_TAG_CorotCrdTransfWarping3d  61
#define CRDTR_TAG_LinearCrdTransf2dInt 7

#define NOD_TAG_Node      	1
#define NOD_TAG_DummyNode 	2

#define LOAD_TAG_LoadCase  	0
#define LOAD_TAG_NodalLoad 	1
#define LOAD_TAG_EarthquakeNodalLoad 	2
#define LOAD_TAG_SingleExcitation 	3
#define LOAD_TAG_RectPulseNodalLoad 	4

#define CNSTRNT_TAG_SP_Constraint 	1
#define CNSTRNT_TAG_MP_Constraint 	2
#define CNSTRNT_TAG_ImposedMotionSP	3
#define CNSTRNT_TAG_ImposedMotionSP1	4
#define CNSTRNT_TAG_MP_Joint2D          5
#define CNSTRNT_TAG_MP_SimpleJoint2D    6
#define CNSTRNT_TAG_MP_Joint3D          7
#define CNSTRNT_TAG_Pressure_Constraint 8


#define MATRIX_TAG_Matrix 	1

#define VECTOR_TAG_Vector 	1

#define ID_TAG_ID 		1

#define HANDLER_TAG_PlainHandler 			1
#define HANDLER_TAG_LagrangeConstraintHandler   	2
#define HANDLER_TAG_PenaltyConstraintHandler    	3
#define HANDLER_TAG_TransformationConstraintHandler    	4
#define HANDLER_TAG_PenaltyHandlerNoHomoSPMultipliers   5

#define NUMBERER_TAG_DOF_Numberer      	1
#define NUMBERER_TAG_PlainNumberer 	2
#define NUMBERER_TAG_ParallelNumberer 	3

#define GraphNUMBERER_TAG_RCM   		1

#define GraphNUMBERER_TAG_SimpleNumberer   	2
#define GraphNUMBERER_TAG_MyRCM   		3
#define GraphNUMBERER_TAG_Metis   		4
#define GraphNUMBERER_TAG_AMD   		5


#define AnaMODEL_TAGS_AnalysisModel 	1

#define EquiALGORITHM_TAGS_Linear 		1
#define EquiALGORITHM_TAGS_NewtonRaphson       	2
#define EquiALGORITHM_TAGS_ModifiedNewton 	3
#define EquiALGORITHM_TAGS_Broyden 		4
#define EquiALGORITHM_TAGS_BFGS 		5
#define EquiALGORITHM_TAGS_SplitNewton 		6
#define EquiALGORITHM_TAGS_KrylovNewton         7
#define EquiALGORITHM_TAGS_NewtonLineSearch     8
#define EquiALGORITHM_TAGS_PeriodicNewton       9
#define EquiALGORITHM_TAGS_SecantNewton         10
#define EquiALGORITHM_TAGS_AcceleratedNewton          11
#define EquiALGORITHM_TAGS_AcceleratedNewtonLineSearch          12
#define EquiALGORITHM_TAGS_InitialNewton          13
#define EquiALGORITHM_TAGS_ElasticAlgorithm 14
#define EquiALGORITHM_TAGS_NewtonHallM 15

#define ACCELERATOR_TAGS_Krylov		1
#define ACCELERATOR_TAGS_Secant		2
#define ACCELERATOR_TAGS_Miller         3
#define ACCELERATOR_TAGS_Monitored      4
#define ACCELERATOR_TAGS_Raphson        5
#define ACCELERATOR_TAGS_Periodic       6
#define ACCELERATOR_TAGS_Difference     7

#define LINESEARCH_TAGS_InitialInterpolatedLineSearch 1
#define LINESEARCH_TAGS_BisectionLineSearch           2
#define LINESEARCH_TAGS_RegulaFalsiLineSearch         3
#define LINESEARCH_TAGS_SecantLineSearch              4


#define INTEGRATOR_TAGS_Newmark                          1
#define INTEGRATOR_TAGS_HHT                              2
#define INTEGRATOR_TAGS_HHT_TP                           3
#define INTEGRATOR_TAGS_WilsonTheta                      4
#define INTEGRATOR_TAGS_CentralDifference                5
#define INTEGRATOR_TAGS_LoadControl                      6
#define INTEGRATOR_TAGS_DisplacementControl              7
#define INTEGRATOR_TAGS_ArcLength                        8
#define INTEGRATOR_TAGS_LoadPath                         9
#define INTEGRATOR_TAGS_Newmark1                        10
#define INTEGRATOR_TAGS_HHT1                            11
#define INTEGRATOR_TAGS_MinUnbalDispNorm                12
#define INTEGRATOR_TAGS_ArcLength1                      13
#define INTEGRATOR_TAGS_StaticSensitivity               14
#define INTEGRATOR_TAGS_HSConstraint                    15
#define INTEGRATOR_TAGS_DistributedDisplacementControl  16
#define INTEGRATOR_TAGS_CentralDifferenceAlternative    17
#define INTEGRATOR_TAGS_CentralDifferenceNoDamping      18
#define INTEGRATOR_TAGS_NewmarkExplicit                 19
#define INTEGRATOR_TAGS_NewmarkHSIncrReduct             20
#define INTEGRATOR_TAGS_NewmarkHSIncrLimit              21
#define INTEGRATOR_TAGS_NewmarkHSFixedNumIter           22
#define INTEGRATOR_TAGS_HHTExplicit                     23
#define INTEGRATOR_TAGS_HHTExplicit_TP                  24
#define INTEGRATOR_TAGS_HHTGeneralized                  25
#define INTEGRATOR_TAGS_HHTGeneralized_TP               26
#define INTEGRATOR_TAGS_HHTGeneralizedExplicit          27
#define INTEGRATOR_TAGS_HHTGeneralizedExplicit_TP       28
#define INTEGRATOR_TAGS_HHTHSIncrReduct                 29
#define INTEGRATOR_TAGS_HHTHSIncrReduct_TP              30
#define INTEGRATOR_TAGS_HHTHSIncrLimit                  31
#define INTEGRATOR_TAGS_HHTHSIncrLimit_TP               32
#define INTEGRATOR_TAGS_HHTHSFixedNumIter               33
#define INTEGRATOR_TAGS_HHTHSFixedNumIter_TP            34
#define INTEGRATOR_TAGS_AlphaOS                         35
#define INTEGRATOR_TAGS_AlphaOS_TP                      36
#define INTEGRATOR_TAGS_AlphaOSGeneralized              37
#define INTEGRATOR_TAGS_AlphaOSGeneralized_TP           38
#define INTEGRATOR_TAGS_Collocation                     39
#define INTEGRATOR_TAGS_CollocationHSIncrReduct         40
#define INTEGRATOR_TAGS_CollocationHSIncrLimit          41
#define INTEGRATOR_TAGS_CollocationHSFixedNumIter       42
#define INTEGRATOR_TAGS_TRBDF2                          43
#define INTEGRATOR_TAGS_GeneralizedAlpha                44
#define INTEGRATOR_TAGS_DisplacementPath                45
#define INTEGRATOR_TAGS_FSI                             46
#define INTEGRATOR_TAGS_TRBDF3                          47
#define INTEGRATOR_TAGS_Houbolt                         48
#define INTEGRATOR_TAGS_ParkLMS3                        49
#define INTEGRATOR_TAGS_BackwardEuler                   50
#define INTEGRATOR_TAGS_EnergyConserved                 51
#define INTEGRATOR_TAGS_PFEMIntegrator                  52
#define INTEGRATOR_TAGS_KRAlphaExplicit                 53
#define INTEGRATOR_TAGS_KRAlphaExplicit_TP              54
#define INTEGRATOR_TAGS_ExplicitDifference              55

#define LinSOE_TAGS_FullGenLinSOE		1
#define LinSOE_TAGS_BandGenLinSOE		2
#define LinSOE_TAGS_BandSPDLinSOE		3
#define LinSOE_TAGS_ProfileSPDLinSOE		4
#define LinSOE_TAGS_SlowLinearSOE		5
#define LinSOE_TAGS_SparseGenColLinSOE		6
#define LinSOE_TAGS_PetscSOE       		7
#define LinSOE_TAGS_ShadowPetscSOE		8
#define LinSOE_TAGS_ActorPetscSOE		9
#define LinSOE_TAGS_UmfpackGenLinSOE		10
#define LinSOE_TAGS_SymSparseLinSOE         11
#define LinSOE_TAGS_DiagonalLinSOE         12
#define LinSOE_TAGS_ItpackLinSOE           13
#define LinSOE_TAGS_ProfileSPDLinSOEGather	14
#define LinSOE_TAGS_DistributedBandGenLinSOE		15
#define LinSOE_TAGS_DistributedBandSPDLinSOE		16
#define LinSOE_TAGS_DistributedProfileSPDLinSOE		17
#define LinSOE_TAGS_DistributedSparseGenColLinSOE       18
#define LinSOE_TAGS_DiagonalSOE       19
#define LinSOE_TAGS_SparseGenRowLinSOE		20
#define LinSOE_TAGS_DistributedSparseGenRowLinSOE       21
#define LinSOE_TAGS_DistributedDiagonalSOE 22
#define LinSOE_TAGS_MumpsSOE 23
#define LinSOE_TAGS_MumpsParallelSOE 24
#define LinSOE_TAGS_MPIDiagonalSOE 25
#define LinSOE_TAGS_PFEMLinSOE 26
#define LinSOE_TAGS_SProfileSPDLinSOE		27
#define LinSOE_TAGS_PFEMCompressibleLinSOE 28
#define LinSOE_TAGS_PFEMQuasiLinSOE 29
#define LinSOE_TAGS_PFEMDiaLinSOE 30


#define SOLVER_TAGS_FullGenLinLapackSolver  	1
#define SOLVER_TAGS_BandGenLinLapackSolver  	2
#define SOLVER_TAGS_BandSPDLinLapackSolver  	3
#define SOLVER_TAGS_ProfileSPDLinDirectSolver  	4
#define SOLVER_TAGS_ProfileSPDLinSubstrSolver  	5
#define SOLVER_TAGS_SlowLinearSOESolver  	6
#define SOLVER_TAGS_BandSPDLinThreadSolver  	7
#define SOLVER_TAGS_ProfileSPDLinDirectThreadSolver  	8
#define SOLVER_TAGS_ProfileSPDLinDirectBlockSolver  	9
#define SOLVER_TAGS_ProfileSPDLinDirectSkypackSolver  	10
#define SOLVER_TAGS_SuperLU			      	11
#define SOLVER_TAGS_ThreadedSuperLU		      	12
#define SOLVER_TAGS_PetscSolver      			13
#define SOLVER_TAGS_UmfpackGenLinSolver      		14
#define SOLVER_TAGS_SymSparseLinSolver 15
#define SOLVER_TAGS_DiagonalLinSolver 16
#define SOLVER_TAGS_Itpack            17
#define SOLVER_TAGS_ProfileSPDLinSolverGather  	18
#define SOLVER_TAGS_DistributedSuperLU		      	19
#define SOLVER_TAGS_DiagonalDirectSolver 20
#define SOLVER_TAGS_PetscSparseSeqSolver 21
#define SOLVER_TAGS_DistributedDiagonalSolver 22
#define SOLVER_TAGS_MumpsSolver			      	23
#define SOLVER_TAGS_MumpsParallelSolver			24
#define SOLVER_TAGS_MPIDiagonalSolver                   25
#define SOLVER_TAGS_PFEMSolver                          26
#define SOLVER_TAGS_SProfileSPDLinSolver  	        27
#define SOLVER_TAGS_PFEMCompressibleSolver              28
#define SOLVER_TAGS_CulaSparseS4                        29
#define SOLVER_TAGS_CulaSparseS5                        30
#define SOLVER_TAGS_CuSP                                31
#define SOLVER_TAGS_PFEMQuasiSolver                     32
#define SOLVER_TAGS_PFEMDiaSolver                       33

#define RECORDER_TAGS_ElementRecorder		1
#define RECORDER_TAGS_NodeRecorder		2
#define RECORDER_TAGS_EnvelopeNodeRecorder	3
#define RECORDER_TAGS_EnvelopeElementRecorder	4
#define RECORDER_TAGS_DatastoreRecorder		5
#define RECORDER_TAGS_MaxNodeDispRecorder	6
#define RECORDER_TAGS_FilePlotter		7
#define RECORDER_TAGS_AlgorithmIncrements	8
#define RECORDER_TAGS_DriftRecorder		9
#define RECORDER_TAGS_EnvelopeDriftRecorder	15
#define RECORDER_TAGS_GSA_Recorder		10
#define RECORDER_TAGS_YsVisual                  11
#define RECORDER_TAGS_DamageRecorder		12
#define RECORDER_TAGS_PatternRecorder		13
#define RECORDER_TAGS_TclFeViewer		14
#define RECORDER_TAGS_NormElementRecorder	16
#define RECORDER_TAGS_NormNodeRecorder	        17
#define RECORDER_TAGS_NormEnvelopeElementRecorder	18
#define RECORDER_TAGS_PVDRecorder               19
#define RECORDER_TAGS_MPCORecorder               20
#define RECORDER_TAGS_GmshRecorder               21

#define OPS_STREAM_TAGS_FileStream		1
#define OPS_STREAM_TAGS_StandardStream		2
#define OPS_STREAM_TAGS_XmlFileStream		3
#define OPS_STREAM_TAGS_DataFileStream		4
#define OPS_STREAM_TAGS_DatabaseStream		5
#define OPS_STREAM_TAGS_DummyStream		6
#define OPS_STREAM_TAGS_BinaryFileStream        7
#define OPS_STREAM_TAGS_TCP_Stream              8
#define OPS_STREAM_TAGS_ChannelStream           9
#define OPS_STREAM_TAGS_DataTurbineStream      10
#define OPS_STREAM_TAGS_DataFileStreamAdd      11


#define DomDecompALGORITHM_TAGS_DomainDecompAlgo 1

#define DomDecompANALYSIS_TAGS_DomainDecompositionAnalysis 1
#define ANALYSIS_TAGS_StaticDomainDecompositionAnalysis 2
#define ANALYSIS_TAGS_TransientDomainDecompositionAnalysis 3

#define PartitionedModelBuilder_TAGS_PartitionedQuick2dFrameModel 1

#define RANDOM_VARIABLE_beta				1
#define RANDOM_VARIABLE_chisquare			2
#define RANDOM_VARIABLE_exponential			3
#define RANDOM_VARIABLE_gamma				4
#define RANDOM_VARIABLE_gumbel				5
#define RANDOM_VARIABLE_laplace				6
#define RANDOM_VARIABLE_lognormal			7
#define RANDOM_VARIABLE_normal				8
#define RANDOM_VARIABLE_pareto				9
#define RANDOM_VARIABLE_rayleigh			10
#define RANDOM_VARIABLE_shiftedexponential	11
#define RANDOM_VARIABLE_shiftedrayleigh		12
#define RANDOM_VARIABLE_type1largestvalue	13
#define RANDOM_VARIABLE_type1smallestvalue	14
#define RANDOM_VARIABLE_type2largestvalue	15
#define RANDOM_VARIABLE_type3smallestvalue	16
#define RANDOM_VARIABLE_uniform				17
#define RANDOM_VARIABLE_weibull				18
#define RANDOM_VARIABLE_userdefined             19
#define RANDOM_VARIABLE_python             20

#define RANDOM_VARIABLE_POSITIONER        1
#define PARAMETER_POSITIONER              2

#define CORRELATION_COEFFICIENT           1

#define LIMIT_STATE_FUNCTION		  1
#define LIMCRV_TAG_WrapperLimitCurve      1

#define CUTSET			  1

#define MODULATING_FUNCTION_gamma         1
#define MODULATING_FUNCTION_constant      2
#define MODULATING_FUNCTION_trapezoidal   3

#define FILTER_standardLinearOscillator   1

#define SPECTRUM_jonswap                  1
#define SPECTRUM_constant                 2
#define SPECTRUM_points                   3


#define CHANNEL_TAGS_FileDatastore	  1

#endif<|MERGE_RESOLUTION|>--- conflicted
+++ resolved
@@ -213,12 +213,9 @@
 #define MAT_TAG_BoucWenOriginal                 96
 #define MAT_TAG_DamperMaterial                  97
 #define MAT_TAG_SPSW02			                98	//SAJalali
-<<<<<<< HEAD
 #define MAT_TAG_Steel02Fatigue					99 //nassermarafi
 #define MAT_TAG_Concrete02IS					100 //nassermarafi
-=======
 #define MAT_TAG_ConfinedConcrete01              99
->>>>>>> f2e4bae8
 
 #define MAT_TAG_PySimple1                    205
 #define MAT_TAG_TzSimple1                    206
