/* ****************************************************************** **
**    OpenSees - Open System for Earthquake Engineering Simulation    **
**          Pacific Earthquake Engineering Research Center            **
**                                                                    **
**                                                                    **
** (C) Copyright 1999, The Regents of the University of California    **
** All Rights Reserved.                                               **
**                                                                    **
** Commercial use of this program without express permission of the   **
** University of California, Berkeley, is strictly prohibited.  See   **
** file 'COPYRIGHT'  in main directory for information on usage and   **
** redistribution,  and for a DISCLAIMER OF ALL WARRANTIES.           **
**                                                                    **
** Developed by:                                                      **
**   Frank McKenna (fmckenna@ce.berkeley.edu)                         **
**   Gregory L. Fenves (fenves@ce.berkeley.edu)                       **
**   Filip C. Filippou (filippou@ce.berkeley.edu)                     **
**                                                                    **
** ****************************************************************** */

// Written: fmk
// Revision: A
//
// Purpose: This file contains the declarations of all class tags used.

#ifndef classTags_h
#define classTags_h

#define svnTest  0

#define intType    1
#define doubleType 2
#define idType     3
#define vectorType 4
#define matrixType 5



#define ACTOR_TAGS_SUBDOMAIN 1

#define DMG_TAG_HystereticEnergy 1
#define DMG_TAG_ParkAng          2
#define DMG_TAG_Kratzig          3
#define DMG_TAG_Mehanny          4
#define DMG_TAG_NormalizedPeak   5


#define EigenSOE_TAGS_BandArpackSOE 	1
#define EigenSOE_TAGS_SymArpackSOE 	2
#define EigenSOE_TAGS_SymBandEigenSOE   3
#define EigenSOE_TAGS_FullGenEigenSOE   4
#define EigenSOE_TAGS_ArpackSOE 	5
#define EigenSOE_TAGS_GeneralArpackSOE 	6
#define EigenSOLVER_TAGS_BandArpackSolver 	1
#define EigenSOLVER_TAGS_SymArpackSolver 	2
#define EigenSOLVER_TAGS_SymBandEigenSolver     3
#define EigenSOLVER_TAGS_FullGenEigenSolver  4
#define EigenSOLVER_TAGS_ArpackSolver  5
#define EigenSOLVER_TAGS_GeneralArpackSolver  6

#define EigenALGORITHM_TAGS_Frequency 1
#define EigenALGORITHM_TAGS_Standard  2

#define EigenINTEGRATOR_TAGS_Eigen 1

#define CONVERGENCE_TEST_CTestNormUnbalance                 1
#define CONVERGENCE_TEST_CTestNormDispIncr                  2
#define CONVERGENCE_TEST_CTestEnergyIncr                    3
#define CONVERGENCE_TEST_CTestRelativeNormUnbalance         4
#define CONVERGENCE_TEST_CTestRelativeNormDispIncr          5
#define CONVERGENCE_TEST_CTestRelativeEnergyIncr            6
#define CONVERGENCE_TEST_CTestRelativeTotalNormDispIncr     7
#define CONVERGENCE_TEST_CTestFixedNumIter                  8
#define CONVERGENCE_TEST_NormDispAndUnbalance               9
#define CONVERGENCE_TEST_NormDispOrUnbalance               10
#define CONVERGENCE_TEST_CTestPFEM                         11


#define GRND_TAG_ElCentroGroundMotion                 1
#define GROUND_MOTION_TAG_GroundMotionRecord          2
#define GROUND_MOTION_TAG_InterpolatedGroundMotion    3
#define GROUND_MOTION_TAG_GroundMotion                4

#define REGION_TAG_MeshRegion      1

#define TIMESERIES_INTEGRATOR_TAG_Trapezoidal 1
#define TIMESERIES_INTEGRATOR_TAG_Simpson     2

#define SECT_TAG_Section         1

#define TSERIES_TAG_LinearSeries         1
#define TSERIES_TAG_RectangularSeries          2
#define TSERIES_TAG_PathTimeSeries       3
#define TSERIES_TAG_PathSeries       4
#define TSERIES_TAG_ConstantSeries       5
#define TSERIES_TAG_TrigSeries       6
#define TSERIES_TAG_DiscretizedRandomProcessSeries 7
#define TSERIES_TAG_SimulatedRandomProcessSeries 8
#define TSERIES_TAG_PulseSeries       9
#define TSERIES_TAG_TriangleSeries       10
#define TSERIES_TAG_PeerMotion       11
#define TSERIES_TAG_PeerNGAMotion       12
#define TSERIES_TAG_PathTimeSeriesThermal  13  //L.Jiang [ SIF ]

#define PARAMETER_TAG_Parameter			   1
#define PARAMETER_TAG_MaterialStageParameter       2
#define PARAMETER_TAG_MatParameter                 3
#define PARAMETER_TAG_InitialStateParameter        4
#define PARAMETER_TAG_ElementStateParameter        5
#define PARAMETER_TAG_ElementParameter             6



#define MAT_TAG_ElasticMaterial			 1
#define MAT_TAG_ElasticPPMaterial		 2
#define MAT_TAG_ParallelMaterial		 3
#define MAT_TAG_Concrete01			 4
#define MAT_TAG_Concrete01A			 444
#define MAT_TAG_Steel01				 5
#define MAT_TAG_Hardening			 6
#define MAT_TAG_Hysteretic			 7
#define MAT_TAG_EPPGap				 8
#define MAT_TAG_Viscous				 9
#define MAT_TAG_Backbone			10
#define MAT_TAG_PathIndependent			11
#define MAT_TAG_Multiplier			111
#define MAT_TAG_SeriesMaterial			12
#define MAT_TAG_CableMaterial                   13
#define MAT_TAG_ENTMaterial			14
#define MAT_TAG_Penalty				15
#define MAT_TAG_MinMax				16
#define MAT_TAG_TensionOnly			1601
#define MAT_TAG_BoucWen				17
#define MAT_TAG_Pinching4			18
#define MAT_TAG_BarSlip				19
#define MAT_TAG_Fatigue			        20
#define MAT_TAG_SmoothSteel01			21
#define MAT_TAG_SmoothConcrete01		22
#define MAT_TAG_Steel03				23
#define MAT_TAG_ReinforcingSteel		24
#define MAT_TAG_Concrete02			25
#define MAT_TAG_Steel02				26
#define MAT_TAG_Bond_SP01                       27
#define MAT_TAG_Hysteretic2			28
#define MAT_TAG_Concrete04                      30
#define MAT_TAG_SecantConcrete                  31
#define MAT_TAG_ContinuumUniaxial               32
#define MAT_TAG_Concrete05                      33
#define MAT_TAG_Concrete06                      34
#define MAT_TAG_Concrete07                      37
#define MAT_TAG_HyperbolicGapMaterial           38
#define MAT_TAG_ImpactMaterial                  39
#define MAT_TAG_ShearPanelMaterial		40
#define MAT_TAG_SAWSMaterial			41
#define MAT_TAG_ConcreteL01			42
#define MAT_TAG_ConcreteZ01			43
#define MAT_TAG_TendonL01			44
#define MAT_TAG_SteelZ01			45
#define MAT_TAG_ElasticMultiLinear		46
#define MAT_TAG_InitStrain			47
#define MAT_TAG_InitStress			48
#define MAT_TAG_pyUCLA  			49
#define MAT_TAG_Maxwell			        50
#define MAT_TAG_Cast			        51
#define MAT_TAG_MultiLinear			52
#define MAT_TAG_ElasticBilin			53
#define MAT_TAG_SMA                             54
#define MAT_TAG_SelfCentering                   55
#define MAT_TAG_Clough1	                        56
#define MAT_TAG_Clough2	                        57
#define MAT_TAG_Pinch1	                        58
#define MAT_TAG_BiLinear                        59
#define MAT_TAG_Pinching                        60
#define MAT_TAG_HookGap 			61
#define MAT_TAG_FRPConfinedConcrete             62
#define MAT_TAG_Steel01Thermal		        63
#define MAT_TAG_Steel02Thermal			64
#define MAT_TAG_Concrete02Thermal		65
#define MAT_TAG_ModIMKPinching                  66
#define MAT_TAG_ModIMKPeakOriented              67
#define MAT_TAG_RambergOsgoodSteel              68
#define MAT_TAG_PinchingLimitStateMaterial      69	
#define MAT_TAG_BraceMaterial                   70	
#define MAT_TAG_ViscousDamper                   71
#define MAT_TAG_ConcretewBeta                   72
#define MAT_TAG_WrapperUniaxialMaterial         73
#define MAT_TAG_UniaxialJ2Plasticity            74
#define MAT_TAG_BWBN                            75
#define MAT_TAG_OriginCentered                  76
#define MAT_TAG_Steel2                          77
#define MAT_TAG_DoddRestr                       78
#define MAT_TAG_ConcreteSakaiKawashima          79
#define MAT_TAG_ResilienceMaterialHR            80
#define MAT_TAG_CFSSSWP                         81
#define MAT_TAG_CFSWSWP                         82
#define MAT_TAG_ResilienceLow                   83
#define MAT_TAG_Bilin02                         84
#define MAT_TAG_ModIMKPeakOriented02            85
#define MAT_TAG_ModIMKPinching02                86
#define MAT_TAG_Steel4                          87
#define MAT_TAG_SimpleFractureMaterial          88
#define MAT_TAG_BilinearOilDamper               89
#define MAT_TAG_ConcreteCM                      90
#define MAT_TAG_SteelMPF                        91
#define MAT_TAG_ElasticMaterialThermal          92   //L.Jiang [SIF]
#define MAT_TAG_SteelECThermal                  93   //L.Jiang [SIF]
#define MAT_TAG_StainlessECThermal              94   //L.Jiang [SIF]
#define MAT_TAG_ConcreteECThermal               95   //L.Jiang [SIF]
#define MAT_TAG_BoucWenOriginal                 96
#define MAT_TAG_DamperMaterial                  97
#define MAT_TAG_SPSW02                          98   //SAJalali
#define MAT_TAG_Steel02Fatigue                  99 //nassermarafi
#define MAT_TAG_Concrete02IS                    100 //nassermarafi
#define MAT_TAG_ConfinedConcrete01              101
#define MAT_TAG_ElasticPowerFunc                102
#define MAT_TAG_UVCuniaxial                     103
#define MAT_TAG_IMKBilin                        104
#define MAT_TAG_IMKPeakOriented                 105
#define MAT_TAG_IMKPinching                     106
#define MAT_TAG_SLModel                         107
#define MAT_TAG_PySimple1                    205
#define MAT_TAG_TzSimple1                    206
#define MAT_TAG_QzSimple1                    207
#define MAT_TAG_PyLiq1                       208
#define MAT_TAG_TzLiq1                       209
#define MAT_TAG_PySimple2                    210
#define MAT_TAG_TzSimple2                    211
#define MAT_TAG_QzSimple2                    212
#define MAT_TAG_SteelBRB                     213
#define MAT_TAG_PySimple3                    214
#define MAT_TAG_PlateBearingConnectionThermal 215
#define MAT_TAG_ASD_SMA_3K                    216
#define MAT_TAG_SteelFractureDI			217 // galvisf

#define MAT_TAG_Masonry 217
#define MAT_TAG_Masonryt 218
#define MAT_TAG_Trilinwp 219
#define MAT_TAG_Trilinwp2 220
#define MAT_TAG_Trilinwpd 221

#define MAT_TAG_FedeasMaterial    1000
#define MAT_TAG_FedeasBond1       1001
#define MAT_TAG_FedeasBond2       1002
#define MAT_TAG_FedeasConcrete1   1003
#define MAT_TAG_FedeasConcrete2   1004
#define MAT_TAG_FedeasConcrete3   1005
#define MAT_TAG_FedeasHardening   1006
#define MAT_TAG_FedeasHysteretic1 1007
#define MAT_TAG_FedeasHysteretic2 1008
#define MAT_TAG_FedeasSteel1      1009
#define MAT_TAG_FedeasSteel2      1010
#define MAT_TAG_PlasticDamage	  1011

#define MAT_TAG_LimitState	   1972
#define MAT_TAG_Elastic2Material   1973

#define MAT_TAG_DrainMaterial		2000
#define MAT_TAG_DrainHardening		2001
#define MAT_TAG_DrainBilinear		2002
#define MAT_TAG_DrainClough1		2003
#define MAT_TAG_DrainClough2		2004
#define MAT_TAG_DrainPinch1			2005
#define MAT_TAG_DrainPinch2			2006
#define MAT_TAG_Bilin		2007

#define MAT_TAG_SnapMaterial		3000
#define MAT_TAG_SnapBilinear		3001
#define MAT_TAG_SnapClough		3002
#define MAT_TAG_SnapPinch		3003
#define MAT_TAG_SnapCloughDamage	3004
#define MAT_TAG_SnapPinchingDamage	3005

#define MAT_TAG_ECC01 3010
#define MAT_TAG_Concrete01WithSITC 3011

#define MAT_TAG_KikuchiAikenHDR 6102
#define MAT_TAG_KikuchiAikenLRB 6105
#define MAT_TAG_AxialSp   6111
#define MAT_TAG_AxialSpHD 6112

#define MAT_TAG_HystereticPoly 6113			// Salvatore Sessa 14-Jan-2021 Mail: salvatore.sessa2@unina.it

#define ND_TAG_ExternalNDMaterial 999901
#define MAT_TAG_ExternalUniaxialMaterial 999901


// GNG material - J.Cook UCanterbury
#define MAT_TAG_GNG 7001

#define SEC_TAG_Elastic2d                        3
#define SEC_TAG_Elastic3d                        4
#define SEC_TAG_Generic1d	                 5
#define SEC_TAG_GenericNd	                 6
#define SEC_TAG_Aggregator	                 7
#define SEC_TAG_Parallel	                 77
#define SEC_TAG_Fiber		                 8
#define SEC_TAG_FiberSection2d		         9
#define SEC_TAG_NDFiberSection2d		         900
#define SEC_TAG_FiberSection3d		        10
#define SEC_TAG_FiberSectionWarping3d		        1010
#define SEC_TAG_FiberSectionAsym3d		        1011
#define SEC_TAG_NDFiberSection3d		         1000
#define SEC_TAG_FiberSectionGJ		        11
#define SEC_TAG_BeamFiberSection	        12
#define SEC_TAG_ElasticPlateSection	        13
#define SEC_TAG_ElasticMembranePlateSection	14
#define SEC_TAG_MembranePlateFiberSection	15
#define SEC_TAG_Bidirectional	                16
#define SEC_TAG_WSection2d	                17
#define SEC_TAG_Isolator2spring                 18
#define SEC_TAG_SoilFooting2d                   19
#define SEC_TAG_YieldSurface2d                  20
#define SEC_TAG_YieldSurface2D02                21
#define SEC_TAG_YieldSurface2D01                22
#define SEC_TAG_ElasticShear2d                  23
#define SEC_TAG_ElasticShear3d                  24
#define SEC_TAG_FiberSection2dInt		25
#define SEC_TAG_FiberSection2dThermal		26
#define SEC_TAG_LayeredShellFiberSection        27
#define SEC_TAG_ElasticWarpingShear2d           28
#define SEC_TAG_DoubleMembranePlateFiberSection 29
#define SEC_TAG_NDFiberSectionWarping2d         30
#define SEC_TAG_Elliptical2                     31
#define SEC_TAG_FiberSection3dThermal           32   // L.Jiang[SIF]
#define SEC_TAG_FiberSectionGJThermal           33   // L.Jiang[SIF]
#define SEC_TAG_MembranePlateFiberSectionThermal 34  // L.Jiang[SIF]
#define SEC_TAG_LayeredShellFiberSectionThermal 35     //L.Jiang[SIF]
#define SEC_TAG_BiaxialHysteretic 36

#define SEC_TAG_MCFTFiberSection2d 7601

#define SECTION_INTEGRATION_TAG_WideFlange 1
#define SECTION_INTEGRATION_TAG_RC 2
#define SECTION_INTEGRATION_TAG_RCT 3
#define SECTION_INTEGRATION_TAG_RCTUM 4
#define SECTION_INTEGRATION_TAG_RCCIRCULAR 5
#define SECTION_INTEGRATION_TAG_RCTUNNEL 6
#define SECTION_INTEGRATION_TAG_Tube 7

#define ND_TAG_WrapperNDMaterial		9
#define ND_TAG_ElasticIsotropic			10
#define ND_TAG_ElasticIsotropicPlaneStrain2d	11
#define ND_TAG_ElasticIsotropicPlaneStress2d	12
#define ND_TAG_ElasticIsotropicAxiSymm          13
#define ND_TAG_ElasticIsotropicPlateFiber	14
#define ND_TAG_ElasticIsotropicBeamFiber	15
#define ND_TAG_ElasticIsotropicThreeDimensional 16
#define ND_TAG_ElasticCrossAnisotropic3D        17
#define ND_TAG_ElasticIsotropicBeamFiber2d	18
#define ND_TAG_CycLiqCP3D                       19
#define ND_TAG_CycLiqCPPlaneStrain              20
#define ND_TAG_PressureDependentElastic3D       22
#define ND_TAG_Damage2p 			23
#define ND_TAG_Damage2p3D 			24
#define ND_TAG_Damage2ppstress 			25
#define ND_TAG_SimplifiedJ2                     26
#define ND_TAG_CapPlasticity                    27
#define ND_TAG_PlaneStressUserMaterial          28
#define ND_TAG_PlateFromPlaneStressMaterial     29
#define ND_TAG_PlateRebarMaterial               30
#define ND_TAG_ElasticOrthotropic		  31
#define ND_TAG_ElasticOrthotropicPlaneStrain2d	  32
#define ND_TAG_ElasticOrthotropicPlaneStress2d	  33
#define ND_TAG_ElasticOrthotropicAxiSymm          34
#define ND_TAG_ElasticOrthotropicPlateFiber	  35
#define ND_TAG_ElasticOrthotropicBeamFiber	  36
#define ND_TAG_ElasticOrthotropicThreeDimensional 37
#define ND_TAG_ElasticOrthotropicBeamFiber2d	  38
#define ND_TAG_CycLiqCPSP3D                       39
#define ND_TAG_CycLiqCPSPPlaneStrain              40
#define ND_TAG_ConcreteS                          41
#define ND_TAG_MaterialCMM                        42
#define ND_TAG_FSAM                               43
#define ND_TAG_PlasticDamageConcrete3d            44
#define ND_TAG_PlaneStressLayeredMaterial         45
#define ND_TAG_PlaneStressRebarMaterial           46
#define ND_TAG_Faria1998PlaneStrain               48
#define ND_TAG_Faria1998PlaneStress               49
#define ND_TAG_Faria1998PlaneStress2d               50
#define ND_TAG_Faria1998               51
#define ND_TAG_Faria1998ThreeDimensional               52
#define ND_TAG_CPlaneStress   53
#define ND_TAG_CPlaneStrain   54
#define ND_TAG_CPlaneStress2d   55
#define ND_TAG_CThreeDimensional   55
#define ND_TAG_StressDensityModel2D 56
#define ND_TAG_StressDensityModel3D 57
#define ND_TAG_UVCmultiaxial  58
#define ND_TAG_UVCplanestress 59

#define ND_TAG_LowTension 65
#define ND_TAG_LowTensionPlaneStress 66
#define ND_TAG_ExponentialTS 67
#define ND_TAG_ExponentialTS2D 68
#define ND_TAG_ElasticTS 69
#define ND_TAG_ElasticTS2D 70
#define ND_TAG_BilinearTS 71
#define ND_TAG_BilinearTS2D 72

#define ND_TAG_FluidSolidPorousMaterial        100
#define ND_TAG_PressureDependMultiYield		101
#define ND_TAG_PressureIndependMultiYield		102
#define ND_TAG_PressureDependMultiYield02		103
#define ND_TAG_ReinforcedConcretePlaneStress  104
#define ND_TAG_FAReinforcedConcretePlaneStress  105
#define ND_TAG_FAFourSteelRCPlaneStress  106
#define ND_TAG_RAFourSteelRCPlaneStress  107
#define ND_TAG_PrestressedConcretePlaneStress  108
#define ND_TAG_FAPrestressedConcretePlaneStress  109
#define ND_TAG_FAFourSteelPCPlaneStress  110
#define ND_TAG_RAFourSteelPCPlaneStress  111
#define ND_TAG_PressureDependMultiYield03		112

#define ND_TAG_J2PlaneStrain                  3005
#define ND_TAG_J2PlaneStress                  3006
#define ND_TAG_J2AxiSymm                      3007
#define ND_TAG_J2ThreeDimensional             3009
#define ND_TAG_J2PlateFiber		      3010
#define ND_TAG_J2BeamFiber		      3011


#define ND_TAG_FeapMaterial                 1000
#define ND_TAG_FeapMaterial01                 1001
#define ND_TAG_FeapMaterial02                 1002
#define ND_TAG_FeapMaterial03                 1003
#define ND_TAG_PlaneStressMaterial          2000
#define ND_TAG_PlateFiberMaterial          2001
#define ND_TAG_PlaneStrainMaterial          2003
#define ND_TAG_BeamFiberMaterial		2002
#define ND_TAG_BeamFiberMaterial2d		2004
#define ND_TAG_BeamFiberMaterial2dPS		2005
#define ND_TAG_CompressibleFluid		3001
#define ND_TAG_GeneralizedPlasticity 3002
#define ND_TAG_J2Plasticity02  3003
#define ND_TAG_FiniteDeformationElastic3D	8002
#define ND_TAG_NeoHookeanCompressible3D	        8003
#define ND_TAG_FDdecoupledElastic3D	        8004
#define ND_TAG_FiniteDeformationEP3D	        8005
// Contact Material - P.Arduino
#define ND_TAG_ContactMaterial2D				14001
#define ND_TAG_ContactMaterial3D				14002
// Drucker-Prager - P.Arduino
#define ND_TAG_DruckerPrager					14003
#define ND_TAG_DruckerPragerThreeDimensional	14004
#define ND_TAG_DruckerPragerTensionCutoff		14005
#define ND_TAG_DruckerPrager3D	                14006
#define ND_TAG_DruckerPragerPlaneStrain         14007
// CamClay with Bounding Surface - C.McGann
#define ND_TAG_BoundingCamClay                  14008
#define ND_TAG_BoundingCamClay3D                14009
#define ND_TAG_BoundingCamClayPlaneStrain       14010
// Initial state analysis material wrapper - C.McGann
#define ND_TAG_InitialStateAnalysisWrapper      14011
// Manzari Dafalias material - P. Arduino
#define ND_TAG_ManzariDafalias                  14012
#define ND_TAG_ManzariDafalias3D                14013
#define ND_TAG_ManzariDafaliasPlaneStrain       14014
// Manzari Dafalias material - A. Ghofrani
#define ND_TAG_ManzariDafaliasRO                14015
#define ND_TAG_ManzariDafalias3DRO              14016
#define ND_TAG_ManzariDafaliasPlaneStrainRO     14017
// Stress Density material - C.McGann
#define ND_TAG_stressDensity                  14018
// PM4Sand material - L.Chen
#define ND_TAG_PM4Sand                        14021
// PM4Silt material - L.Chen
#define ND_TAG_PM4Silt                        14022
// J2CyclicBoundingSurface material - P. Arduino,  D.Turello
#define ND_TAG_J2CyclicBoundingSurface            14023
#define ND_TAG_J2CyclicBoundingSurface3D          14024
#define ND_TAG_J2CyclicBoundingSurfacePlaneStrain 14025

// MultiaxialCyclicPlasticity, add by Gang Wang
#define ND_TAG_MultiaxialCyclicPlasticity             10031
#define ND_TAG_MultiaxialCyclicPlasticity3D           10032
#define ND_TAG_MultiaxialCyclicPlasticityAxiSymm      10033
#define ND_TAG_MultiaxialCyclicPlasticityPlaneStrain  10034

#define ND_TAG_ConcreteMcftNonLinear5 7601
#define ND_TAG_ConcreteMcftNonLinear7 7602

#define ND_TAG_ElasticIsotropicThermal	      7000   //L.Jiang[SIF]
#define ND_TAG_ElasticIsotropic3DThermal      7001   //L.Jiang[SIF]
#define ND_TAG_J2ThreeDimensionalThermal      7002   //L.Jiang[SIF]
#define ND_TAG_DruckerPragerThermal	      7003   //L.Jiang[SIF]
#define ND_TAG_DruckerPrager3DThermal         7004   //L.Jiang[SIF]
#define ND_TAG_PlasticDamageConcrete3dThermal 7005   //L.Jiang[SIF]
#define ND_TAG_PlateFiberMaterialThermal      7006   //L.Jiang[SIF]
#define ND_TAG_PlateRebarMaterialThermal      7007   //L.Jiang[SIF]
#define ND_TAG_PlateFromPlaneStressMaterialThermal 7008   //L.Jiang[SIF]

#define ND_TAG_InitStressNDMaterial 7009

#define ND_TAG_IncrementalElasticIsotropicThreeDimensional 7010 //Chile



#define FIBER_TAG_Uniaxial2d	1
#define FIBER_TAG_Uniaxial3d	2
#define FIBER_TAG_ND2d	3
#define FIBER_TAG_ND3d	4

#define BACKBONE_TAG_Capped		1
#define BACKBONE_TAG_LinearCapped	2
#define BACKBONE_TAG_Material		3
#define BACKBONE_TAG_Arctangent		4
#define BACKBONE_TAG_Trilinear		5
#define BACKBONE_TAG_Multilinear	6
#define BACKBONE_TAG_Mander		7
#define BACKBONE_TAG_KentPark		8
#define BACKBONE_TAG_Raynor		9
#define BACKBONE_TAG_ReeseStiffClayBelowWS 10
#define BACKBONE_TAG_ReeseSoftClay      11
#define BACKBONE_TAG_ReeseSand          12


#define DEG_TAG_STIFF_Constant		1
#define DEG_TAG_STIFF_Ductility		2
#define DEG_TAG_STIFF_Energy		3
#define DEG_TAG_STIFF_Pincheira		4

#define DEG_TAG_UNLOAD_Constant		1
#define DEG_TAG_UNLOAD_Takeda		2
#define DEG_TAG_UNLOAD_Energy		3
#define DEG_TAG_UNLOAD_Karsan		4

#define DEG_TAG_STRENGTH_ACI		1
#define DEG_TAG_STRENGTH_Constant	2
#define DEG_TAG_STRENGTH_Ductility	3
#define DEG_TAG_STRENGTH_Petrangeli	4
#define DEG_TAG_STRENGTH_Energy		5
#define DEG_TAG_STRENGTH_Section	6

#define PATTERN_TAG_LoadPattern           1
#define PATTERN_TAG_MultiSupportPattern	  3
#define PATTERN_TAG_UniformExcitation     2
#define PATTERN_TAG_FirePattern           3
#define PATTERN_TAG_PBowlLoading          4
#define PATTERN_TAG_DRMLoadPattern        5
#define PATTERN_TAG_H5DRM                 6

#define LOAD_TAG_Beam2dUniformLoad        3
#define LOAD_TAG_Beam2dPointLoad          4
#define LOAD_TAG_Beam3dUniformLoad        5
#define LOAD_TAG_Beam3dPointLoad          6
#define LOAD_TAG_BrickSelfWeight          7
#define LOAD_TAG_Beam2dTempLoad           8
#define LOAD_TAG_SurfaceLoader            9 // C.McGann, U.W.
#define LOAD_TAG_SelfWeight              10 // C.McGann, U.W.
#define LOAD_TAG_Beam2dThermalAction      11
#define LOAD_TAG_Beam2dPartialUniformLoad 12
#define LOAD_TAG_Beam3dPartialUniformLoad 121
#define LOAD_TAG_Beam3dThermalAction      13 // L.Jiang [ SIF ]
#define LOAD_TAG_ShellThermalAction       14 // L.Jiang [ SIF ]
#define LOAD_TAG_NodalThermalAction       15 //L.Jiang [ SIF ]
#define LOAD_TAG_ThermalActionWrapper     16 //L.Jiang [ SIF ]
#define LOAD_TAG_LysmerVelocityLoader      17  //Jose Abell (UANDES)


#define MAT_TAG_IsotropicLinElastic         1001
#define MAT_TAG_IsotropicLinElasticPoint    1002
#define MAT_TAG_OrthotropicLinElastic       1003
#define MAT_TAG_OrthotropicLinElasticPoint  1004

#define ELE_TAG_Subdomain     	         1
#define ELEMENT_TAGS_WrapperElement      2
#define ELE_TAG_ElasticBeam2d            3
#define ELE_TAG_ModElasticBeam2d         4
#define ELE_TAG_ElasticBeam3d            5
#define ELE_TAG_ElasticBeamWarping3d            5001
#define ELE_TAG_Beam2d    	         6
#define ELE_TAG_beam2d02    	         7
#define ELE_TAG_beam2d03    	         8
#define ELE_TAG_beam2d04    	         9
#define ELE_TAG_beam3d01    	        10
#define ELE_TAG_beam3d02    	        11
#define ELE_TAG_Truss    	        12
#define ELE_TAG_TrussSection            13
#define ELE_TAG_CorotTruss    	        14
#define ELE_TAG_CorotTrussSection    	15
#define ELE_TAG_fElmt05	                16
#define ELE_TAG_fElmt02	                17
#define ELE_TAG_MyTruss    	        18
#define ELE_TAG_ZeroLength	        19
#define ELE_TAG_ZeroLengthSection	20
#define ELE_TAG_ZeroLengthND	        21
#define ELE_TAG_ZeroLengthContact2D	22
#define ELE_TAG_ZeroLengthContact3D	23
#define ELE_TAG_ZeroLengthContactNTS2D	24
#define ELE_TAG_ZeroLengthInterface2D	25
#define ELE_TAG_CoupledZeroLength	26
#define ELE_TAG_BiaxialZeroLength	260
#define ELE_TAG_ZeroLengthRocking       27
#define ELE_TAG_NLBeamColumn2d	        28
#define ELE_TAG_NLBeamColumn3d	        29
#define ELE_TAG_LargeDispBeamColumn3d	30
#define ELE_TAG_FourNodeQuad	        31
#define ELE_TAG_FourNodeQuad3d	        32
#define ELE_TAG_Tri31	                33    //Added by Roozbeh Geraili Mikola
#define ELE_TAG_BeamWithHinges2d        34
#define ELE_TAG_BeamWithHinges3d        35
#define ELE_TAG_EightNodeBrick          36
#define ELE_TAG_TwentyNodeBrick         37
#define ELE_TAG_EightNodeBrick_u_p_U    38
#define ELE_TAG_TwentyNodeBrick_u_p_U   39
#define ELE_TAG_FourNodeQuadUP          40
#define ELE_TAG_TotalLagrangianFD20NodeBrick 41
#define ELE_TAG_TotalLagrangianFD8NodeBrick  42
#define ELE_TAG_EightNode_LDBrick_u_p        43
#define ELE_TAG_EightNode_Brick_u_p     44
#define ELE_TAG_TwentySevenNodeBrick    45
#define ELE_TAG_BrickUP                 46
#define ELE_TAG_Nine_Four_Node_QuadUP   47
#define ELE_TAG_Twenty_Eight_Node_BrickUP    48
#define ELE_TAG_Twenty_Node_Brick       49
#define ELE_TAG_BBarFourNodeQuadUP      50
#define ELE_TAG_BBarBrickUP             51
#define ELE_TAG_PlateMITC4              52
#define ELE_TAG_ShellMITC4              53
#define ELE_TAG_ShellMITC9              54 //Tesser
#define ELE_TAG_Plate1                  55
#define ELE_TAG_Brick                   56
#define ELE_TAG_BbarBrick               57
#define ELE_TAG_FLBrick                 58
#define ELE_TAG_EnhancedQuad            59
#define ELE_TAG_ConstantPressureVolumeQuad 60
#define ELE_TAG_NineNodeMixedQuad          61
#define ELE_TAG_DispBeamColumn2d        62
#define ELE_TAG_DispBeamColumnNL2d        621
#define ELE_TAG_TimoshenkoBeamColumn2d  63
#define ELE_TAG_DispBeamColumn3d        64
#define ELE_TAG_DispBeamColumnNL3d        640
#define ELE_TAG_DispBeamColumnWarping3d        641
#define ELE_TAG_DispBeamColumnAsym3d           642
#define ELE_TAG_HingedBeam2d            65
#define ELE_TAG_HingedBeam3d            66
#define ELE_TAG_TwoPointHingedBeam2d    67
#define ELE_TAG_TwoPointHingedBeam3d    68
#define ELE_TAG_OnePointHingedBeam2d    69
#define ELE_TAG_OnePointHingedBeam3d    70
#define ELE_TAG_BeamColumnJoint2d       71
#define ELE_TAG_BeamColumnJoint3d       72
#define ELE_TAG_ForceBeamColumn2d       73
#define ELE_TAG_ForceBeamColumnWarping2d 731
#define ELE_TAG_ForceBeamColumn3d       74
#define ELE_TAG_ElasticForceBeamColumn2d 75
#define ELE_TAG_ElasticForceBeamColumnWarping2d 751
#define ELE_TAG_ElasticForceBeamColumn3d 76
#define ELE_TAG_ForceBeamColumnCBDI2d   77
#define ELE_TAG_ForceBeamColumnCBDI3d   78
#define ELE_TAG_MixedBeamColumn2d 30766
#define ELE_TAG_MixedBeamColumn3d 30765
#define ELE_TAG_MixedBeamColumnAsym3d 30767
#define ELE_TAG_DispBeamColumn2dInt     79
#define ELE_TAG_InternalSpring          80
#define ELE_TAG_SimpleJoint2D           81
#define ELE_TAG_LehighJoint2d           8181
#define ELE_TAG_Joint2D                 82
#define ELE_TAG_Joint3D                 83
#define ELE_TAG_ElastomericBearingPlasticity3d 84
#define ELE_TAG_ElastomericBearingPlasticity2d 85
#define ELE_TAG_TwoNodeLink             86
#define ELE_TAG_ActuatorCorot           87
#define ELE_TAG_Actuator                88
#define ELE_TAG_Adapter                 89
#define ELE_TAG_ElastomericBearingBoucWen2d 90
#define ELE_TAG_ElastomericBearingBoucWen3d 91
#define ELE_TAG_FlatSliderSimple2d      92
#define ELE_TAG_FlatSliderSimple3d      93
#define ELE_TAG_FlatSlider2d            94
#define ELE_TAG_FlatSlider3d            95
#define ELE_TAG_SingleFPSimple2d        96
#define ELE_TAG_SingleFPSimple3d        97
#define ELE_TAG_SingleFP2d              98
#define ELE_TAG_SingleFP3d              99
#define ELE_TAG_DoubleFPSimple2d       100
#define ELE_TAG_DoubleFPSimple3d       101
#define ELE_TAG_DoubleFP2d             102
#define ELE_TAG_DoubleFP3d             103
#define ELE_TAG_TripleFPSimple2d       104
#define ELE_TAG_TripleFPSimple3d       105
#define ELE_TAG_TripleFP2d             106
#define ELE_TAG_TripleFP3d             107
#define ELE_TAG_MultiFP2d              108
#define ELE_TAG_MultiFP3d              109
#define ELE_TAG_GenericClient          110
#define ELE_TAG_GenericCopy            111
#define ELE_TAG_PY_MACRO2D             112
// elements added by U.W. - P.Arduino
#define ELE_TAG_SimpleContact2D        113
#define ELE_TAG_SimpleContact3D        114
#define ELE_TAG_BeamContact3D          115
#define ELE_TAG_SurfaceLoad            116
#define ELE_TAG_BeamContact2D          117
#define ELE_TAG_BeamEndContact3D       118
#define ELE_TAG_SSPquad                119
#define ELE_TAG_SSPquadUP              120
#define ELE_TAG_SSPbrick               121
#define ELE_TAG_SSPbrickUP             122
#define ELE_TAG_BeamContact2Dp         123
#define ELE_TAG_BeamContact3Dp         124
#define ELE_TAG_BeamEndContact3Dp      125
#define ELE_TAG_Quad4FiberOverlay      126
#define ELE_TAG_Brick8FiberOverlay     127
#define ELE_TAG_DispBeamColumn2dThermal 128
#define ELE_TAG_TPB1D                  129
#define ELE_TAG_TFP_Bearing            130
#define ELE_TAG_TFP_Bearing2d          131
#define ELE_TAG_TripleFrictionPendulum 132
#define ELE_TAG_PFEMElement2D          133
#define ELE_TAG_FourNodeQuad02         134
#define ELE_TAG_cont2d01    	       135	// provisional
#define ELE_TAG_cont2d02    	       136 	// provisional
#define ELE_TAG_CST	    	           137
#define ELE_TAG_Truss2                 138
#define ELE_TAG_CorotTruss2            139
#define ELE_Tag_ZeroLengthImpact3D     140
#define ELE_TAG_PFEMElement3D          141
#define ELE_TAG_PFEMElement2DCompressible 142
#define ELE_TAG_PFEMElement2DBubble       143
#define ELE_TAG_PFEMElement2Dmini         144
#define ELE_TAG_ElasticTimoshenkoBeam2d   145
#define ELE_TAG_ElasticTimoshenkoBeam3d   146
#define ELE_TAG_ElastomericBearingUFRP2d  147
#define ELE_TAG_ElastomericBearingUFRP3d  148
#define ELE_TAG_RJWatsonEQS2d             149
#define ELE_TAG_RJWatsonEQS3d             150
#define ELE_TAG_HDR                       151
#define ELE_TAG_ElastomericX              152
#define ELE_TAG_LeadRubberX               153
#define ELE_TAG_PileToe3D                 154
#define ELE_TAG_N4BiaxialTruss            155
#define ELE_TAG_ShellDKGQ                 156
#define ELE_TAG_ShellNLDKGQ               157
#define ELE_TAG_MultipleShearSpring       158
#define ELE_TAG_MultipleNormalSpring      159
#define ELE_TAG_KikuchiBearing            160
#define ELE_TAG_YamamotoBiaxialHDR        161
#define ELE_TAG_MVLEM                     162 // Kristijan Kolozvari
#define ELE_TAG_SFI_MVLEM                 163 // Kristijan Kolozvari
#define ELE_TAG_PFEMElement2DFIC          164
#define ELE_TAG_ElastomericBearingBoucWenMod3d 165
#define ELE_TAG_FPBearingPTV              166
#define ELE_TAG_ShellDKGT                 167
#define ELE_TAG_ShellNLDKGT               168
#define ELE_TAG_CatenaryCable             169
#define ELE_TAG_DispBeamColumn3dThermal   170  // L.Jiang [SIF]
#define ELE_TAG_ForceBeamColumn2dThermal  171  //L.Jiang [SIF]
#define ELE_TAG_ForceBeamColumn3dThermal  172  //L.Jiang [SIF] //Still testing
#define ELE_TAG_ShellMITC4Thermal         173   //L.Jiang [SIF]
#define ELE_TAG_ShellNLDKGQThermal        174   //L.Jiang [SIF]
#define ELE_TAG_ShellANDeS                175 //by jaabell (UANDES)
#define ELE_TAG_AxEqDispBeamColumn2d      178
#define ELE_TAG_FourNodeTetrahedron       179 //by jaabell (UANDES)
#define ELE_TAG_TriSurfaceLoad            180 //by jaabell (UANDES) 
#define ELE_TAG_QuadBeamEmbedContact      181
#define ELE_TAG_EmbeddedBeamInterfaceL    182
#define ELE_TAG_EmbeddedBeamInterfaceP    183
#define ELE_TAG_EmbeddedEPBeamInterface   184
#define ELE_TAG_LysmerTriangle            185
#define ELE_TAG_TaylorHood2D              186
#define ELE_TAG_PFEMElement2DQuasi        187
#define ELE_TAG_MINI                      188
#define ELE_TAG_PFEMElement3DBubble       189
#define ELE_TAG_LinearElasticSpring       190
#define ELE_TAG_Inerter                   191
#define ELE_TAG_GradientInelasticBeamColumn2d	192
#define ELE_TAG_GradientInelasticBeamColumn3d	193
#define ELE_TAG_CohesiveZoneQuad 194
#define ELE_TAG_ComponentElement2d       195
#define ELE_TAG_InerterElement 196
#define ELE_TAG_BeamColumn2DwLHNMYS 197
#define ELE_TAG_BeamColumn3DwLHNMYS 198
#define ELE_TAG_PFEMLink                  199
#define ELE_TAG_PFEMContact2D             200
#define ELE_TAG_PML3D                     201
#define ELE_TAG_PML2D                     202
#define ELE_TAG_ASDShellQ4                203  // Massimo Petracca (ASDEA)
#define ELE_TAG_ASDShellT3                204  // Massimo Petracca (ASDEA)
#define ELE_TAG_WheelRail                 205
#define ELE_TAG_DispBeamColumn3dID        206 // Jose Abell the Chileno added 
#define ELE_TAG_NineNodeQuad              207
#define ELE_TAG_EightNodeQuad             208
#define ELE_TAG_SixNodeTri                209
#define ELE_TAG_RockingBC	          210
#define ELE_TAG_BeamColumn2DwLHNMYS_Damage 211
#define ELE_TAG_MVLEM_3D	          212 // Kristijan Kolozvari
#define ELE_TAG_SFI_MVLEM_3D	          213 // Kristijan Kolozvari
#define ELE_TAG_BeamGT                    214
#define ELE_TAG_MasonPan12                    215
#define ELE_TAG_MasonPan3D                    216
<<<<<<< HEAD
#define ELE_TAG_ZeroLengthImplexContact   218  // Onur Deniz Akan (IUSS), Massimo Petracca (ASDEA)
=======
#define ELE_TAG_ASDEmbeddedNodeElement             217  // Massimo Petracca (ASDEA)
>>>>>>> 494ad902
#define ELE_TAG_ExternalElement           99990



#define FRN_TAG_Coulomb            1
#define FRN_TAG_VelDependent       2
#define FRN_TAG_VelPressureDep     3
#define FRN_TAG_VelDepMultiLinear  4
#define FRN_TAG_VelNormalFrcDep    5

#define BEAM_INTEGRATION_TAG_Lobatto         1
#define BEAM_INTEGRATION_TAG_Legendre        2
#define BEAM_INTEGRATION_TAG_Radau           3
#define BEAM_INTEGRATION_TAG_NewtonCotes           4
#define BEAM_INTEGRATION_TAG_Trapezoidal           5
#define BEAM_INTEGRATION_TAG_CompositeSimpson           55
#define BEAM_INTEGRATION_TAG_Simpson           56
#define BEAM_INTEGRATION_TAG_Midpoint           6
#define BEAM_INTEGRATION_TAG_UserDefined     7
#define BEAM_INTEGRATION_TAG_FixedLocation     8
#define BEAM_INTEGRATION_TAG_LowOrder     9
#define BEAM_INTEGRATION_TAG_MidDistance     40

#define BEAM_INTEGRATION_TAG_HingeMidpoint 10
#define BEAM_INTEGRATION_TAG_HingeEndpoint 11
#define BEAM_INTEGRATION_TAG_HingeRadau    12
#define BEAM_INTEGRATION_TAG_HingeRadauTwo    13
#define BEAM_INTEGRATION_TAG_UserHinge     14
#define BEAM_INTEGRATION_TAG_DistHinge     15
#define BEAM_INTEGRATION_TAG_RegularizedHinge     16

#define BEAM_INTEGRATION_TAG_HingeMidpoint2d 20
#define BEAM_INTEGRATION_TAG_HingeEndpoint2d 21
#define BEAM_INTEGRATION_TAG_HingeRadau2d    22
#define BEAM_INTEGRATION_TAG_HingeRadauTwo2d    23
#define BEAM_INTEGRATION_TAG_UserHinge2d     24
#define BEAM_INTEGRATION_TAG_DistHinge2d     25

#define BEAM_INTEGRATION_TAG_HingeMidpoint3d 30
#define BEAM_INTEGRATION_TAG_HingeEndpoint3d 31
#define BEAM_INTEGRATION_TAG_HingeRadau3d    32
#define BEAM_INTEGRATION_TAG_HingeRadauTwo3d    33
#define BEAM_INTEGRATION_TAG_UserHinge3d     34
#define BEAM_INTEGRATION_TAG_DistHinge3d     35


#define CRDTR_TAG_LinearCrdTransf2d 1
#define CRDTR_TAG_PDeltaCrdTransf2d 2
#define CRDTR_TAG_ModerateDispCrdTransf2d 8
#define CRDTR_TAG_CorotCrdTransf2d  3
#define CRDTR_TAG_CorotCrdTransfWarping2d 31
#define CRDTR_TAG_LinearCrdTransf3d 4
#define CRDTR_TAG_PDeltaCrdTransf3d 5
#define CRDTR_TAG_ModerateDispCrdTransf3d 9
#define CRDTR_TAG_CorotCrdTransf3d  6
#define CRDTR_TAG_CorotCrdTransfWarping3d  61
#define CRDTR_TAG_LinearCrdTransf2dInt 7

#define NOD_TAG_Node      	1
#define NOD_TAG_DummyNode 	2

#define LOAD_TAG_LoadCase  	0
#define LOAD_TAG_NodalLoad 	1
#define LOAD_TAG_EarthquakeNodalLoad 	2
#define LOAD_TAG_SingleExcitation 	3
#define LOAD_TAG_RectPulseNodalLoad 	4

#define CNSTRNT_TAG_SP_Constraint 	1
#define CNSTRNT_TAG_MP_Constraint 	2
#define CNSTRNT_TAG_ImposedMotionSP	3
#define CNSTRNT_TAG_ImposedMotionSP1	4
#define CNSTRNT_TAG_MP_Joint2D          5
#define CNSTRNT_TAG_MP_SimpleJoint2D    6
#define CNSTRNT_TAG_MP_Joint3D          7
#define CNSTRNT_TAG_Pressure_Constraint 8


#define MATRIX_TAG_Matrix 	1

#define VECTOR_TAG_Vector 	1

#define ID_TAG_ID 		1

#define HANDLER_TAG_PlainHandler 			1
#define HANDLER_TAG_LagrangeConstraintHandler   	2
#define HANDLER_TAG_PenaltyConstraintHandler    	3
#define HANDLER_TAG_TransformationConstraintHandler    	4
#define HANDLER_TAG_PenaltyHandlerNoHomoSPMultipliers   5

#define NUMBERER_TAG_DOF_Numberer      	1
#define NUMBERER_TAG_PlainNumberer 	2
#define NUMBERER_TAG_ParallelNumberer 	3

#define GraphNUMBERER_TAG_RCM   		1

#define GraphNUMBERER_TAG_SimpleNumberer   	2
#define GraphNUMBERER_TAG_MyRCM   		3
#define GraphNUMBERER_TAG_Metis   		4
#define GraphNUMBERER_TAG_AMD   		5


#define AnaMODEL_TAGS_AnalysisModel 	1

#define EquiALGORITHM_TAGS_Linear 		1
#define EquiALGORITHM_TAGS_NewtonRaphson       	2
#define EquiALGORITHM_TAGS_ModifiedNewton 	3
#define EquiALGORITHM_TAGS_Broyden 		4
#define EquiALGORITHM_TAGS_BFGS 		5
#define EquiALGORITHM_TAGS_SplitNewton 		6
#define EquiALGORITHM_TAGS_KrylovNewton         7
#define EquiALGORITHM_TAGS_NewtonLineSearch     8
#define EquiALGORITHM_TAGS_PeriodicNewton       9
#define EquiALGORITHM_TAGS_SecantNewton         10
#define EquiALGORITHM_TAGS_AcceleratedNewton          11
#define EquiALGORITHM_TAGS_AcceleratedNewtonLineSearch          12
#define EquiALGORITHM_TAGS_InitialNewton          13
#define EquiALGORITHM_TAGS_ElasticAlgorithm 14
#define EquiALGORITHM_TAGS_NewtonHallM 15
#define EquiALGORITHM_TAGS_ExpressNewton 16

#define ACCELERATOR_TAGS_Krylov		1
#define ACCELERATOR_TAGS_Secant		2
#define ACCELERATOR_TAGS_Miller         3
#define ACCELERATOR_TAGS_Monitored      4
#define ACCELERATOR_TAGS_Raphson        5
#define ACCELERATOR_TAGS_Periodic       6
#define ACCELERATOR_TAGS_Difference     7

#define LINESEARCH_TAGS_InitialInterpolatedLineSearch 1
#define LINESEARCH_TAGS_BisectionLineSearch           2
#define LINESEARCH_TAGS_RegulaFalsiLineSearch         3
#define LINESEARCH_TAGS_SecantLineSearch              4


#define INTEGRATOR_TAGS_Newmark                          1
#define INTEGRATOR_TAGS_HHT                              2
#define INTEGRATOR_TAGS_HHT_TP                           3
#define INTEGRATOR_TAGS_WilsonTheta                      4
#define INTEGRATOR_TAGS_CentralDifference                5
#define INTEGRATOR_TAGS_LoadControl                      6
#define INTEGRATOR_TAGS_DisplacementControl              7
#define INTEGRATOR_TAGS_ArcLength                        8
#define INTEGRATOR_TAGS_LoadPath                         9
#define INTEGRATOR_TAGS_Newmark1                        10
#define INTEGRATOR_TAGS_HHT1                            11
#define INTEGRATOR_TAGS_MinUnbalDispNorm                12
#define INTEGRATOR_TAGS_ArcLength1                      13
#define INTEGRATOR_TAGS_StaticSensitivity               14
#define INTEGRATOR_TAGS_HSConstraint                    15
#define INTEGRATOR_TAGS_DistributedDisplacementControl  16
#define INTEGRATOR_TAGS_CentralDifferenceAlternative    17
#define INTEGRATOR_TAGS_CentralDifferenceNoDamping      18
#define INTEGRATOR_TAGS_NewmarkExplicit                 19
#define INTEGRATOR_TAGS_NewmarkHSIncrReduct             20
#define INTEGRATOR_TAGS_NewmarkHSIncrLimit              21
#define INTEGRATOR_TAGS_NewmarkHSFixedNumIter           22
#define INTEGRATOR_TAGS_HHTExplicit                     23
#define INTEGRATOR_TAGS_HHTExplicit_TP                  24
#define INTEGRATOR_TAGS_HHTGeneralized                  25
#define INTEGRATOR_TAGS_HHTGeneralized_TP               26
#define INTEGRATOR_TAGS_HHTGeneralizedExplicit          27
#define INTEGRATOR_TAGS_HHTGeneralizedExplicit_TP       28
#define INTEGRATOR_TAGS_HHTHSIncrReduct                 29
#define INTEGRATOR_TAGS_HHTHSIncrReduct_TP              30
#define INTEGRATOR_TAGS_HHTHSIncrLimit                  31
#define INTEGRATOR_TAGS_HHTHSIncrLimit_TP               32
#define INTEGRATOR_TAGS_HHTHSFixedNumIter               33
#define INTEGRATOR_TAGS_HHTHSFixedNumIter_TP            34
#define INTEGRATOR_TAGS_AlphaOS                         35
#define INTEGRATOR_TAGS_AlphaOS_TP                      36
#define INTEGRATOR_TAGS_AlphaOSGeneralized              37
#define INTEGRATOR_TAGS_AlphaOSGeneralized_TP           38
#define INTEGRATOR_TAGS_Collocation                     39
#define INTEGRATOR_TAGS_CollocationHSIncrReduct         40
#define INTEGRATOR_TAGS_CollocationHSIncrLimit          41
#define INTEGRATOR_TAGS_CollocationHSFixedNumIter       42
#define INTEGRATOR_TAGS_TRBDF2                          43
#define INTEGRATOR_TAGS_GeneralizedAlpha                44
#define INTEGRATOR_TAGS_DisplacementPath                45
#define INTEGRATOR_TAGS_FSI                             46
#define INTEGRATOR_TAGS_TRBDF3                          47
#define INTEGRATOR_TAGS_Houbolt                         48
#define INTEGRATOR_TAGS_ParkLMS3                        49
#define INTEGRATOR_TAGS_BackwardEuler                   50
#define INTEGRATOR_TAGS_EnergyConserved                 51
#define INTEGRATOR_TAGS_PFEMIntegrator                  52
#define INTEGRATOR_TAGS_KRAlphaExplicit                 53
#define INTEGRATOR_TAGS_KRAlphaExplicit_TP              54
#define INTEGRATOR_TAGS_ExplicitDifference              55
#define INTEGRATOR_TAGS_EQPath                          56
#define INTEGRATOR_TAGS_GimmeMCK       	                57
#define INTEGRATOR_TAGS_StagedLoadControl               58
#define INTEGRATOR_TAGS_StagedNewmark                   59


#define LinSOE_TAGS_FullGenLinSOE		1
#define LinSOE_TAGS_BandGenLinSOE		2
#define LinSOE_TAGS_BandSPDLinSOE		3
#define LinSOE_TAGS_ProfileSPDLinSOE		4
#define LinSOE_TAGS_SlowLinearSOE		5
#define LinSOE_TAGS_SparseGenColLinSOE		6
#define LinSOE_TAGS_PetscSOE       		7
#define LinSOE_TAGS_ShadowPetscSOE		8
#define LinSOE_TAGS_ActorPetscSOE		9
#define LinSOE_TAGS_UmfpackGenLinSOE		10
#define LinSOE_TAGS_SymSparseLinSOE         11
#define LinSOE_TAGS_DiagonalLinSOE         12
#define LinSOE_TAGS_ItpackLinSOE           13
#define LinSOE_TAGS_ProfileSPDLinSOEGather	14
#define LinSOE_TAGS_DistributedBandGenLinSOE		15
#define LinSOE_TAGS_DistributedBandSPDLinSOE		16
#define LinSOE_TAGS_DistributedProfileSPDLinSOE		17
#define LinSOE_TAGS_DistributedSparseGenColLinSOE       18
#define LinSOE_TAGS_DiagonalSOE       19
#define LinSOE_TAGS_SparseGenRowLinSOE		20
#define LinSOE_TAGS_DistributedSparseGenRowLinSOE       21
#define LinSOE_TAGS_DistributedDiagonalSOE 22
#define LinSOE_TAGS_MumpsSOE 23
#define LinSOE_TAGS_MumpsParallelSOE 24
#define LinSOE_TAGS_MPIDiagonalSOE 25
#define LinSOE_TAGS_PFEMLinSOE 26
#define LinSOE_TAGS_SProfileSPDLinSOE		27
#define LinSOE_TAGS_PFEMCompressibleLinSOE 28
#define LinSOE_TAGS_PFEMQuasiLinSOE 29
#define LinSOE_TAGS_PFEMDiaLinSOE 30
#define LinSOE_TAGS_PARDISOGenLinSOE 99990


#define SOLVER_TAGS_FullGenLinLapackSolver  	1
#define SOLVER_TAGS_BandGenLinLapackSolver  	2
#define SOLVER_TAGS_BandSPDLinLapackSolver  	3
#define SOLVER_TAGS_ProfileSPDLinDirectSolver  	4
#define SOLVER_TAGS_ProfileSPDLinSubstrSolver  	5
#define SOLVER_TAGS_SlowLinearSOESolver  	6
#define SOLVER_TAGS_BandSPDLinThreadSolver  	7
#define SOLVER_TAGS_ProfileSPDLinDirectThreadSolver  	8
#define SOLVER_TAGS_ProfileSPDLinDirectBlockSolver  	9
#define SOLVER_TAGS_ProfileSPDLinDirectSkypackSolver  	10
#define SOLVER_TAGS_SuperLU			      	11
#define SOLVER_TAGS_ThreadedSuperLU		      	12
#define SOLVER_TAGS_PetscSolver      			13
#define SOLVER_TAGS_UmfpackGenLinSolver      		14
#define SOLVER_TAGS_SymSparseLinSolver 15
#define SOLVER_TAGS_DiagonalLinSolver 16
#define SOLVER_TAGS_Itpack            17
#define SOLVER_TAGS_ProfileSPDLinSolverGather  	18
#define SOLVER_TAGS_DistributedSuperLU		      	19
#define SOLVER_TAGS_DiagonalDirectSolver 20
#define SOLVER_TAGS_PetscSparseSeqSolver 21
#define SOLVER_TAGS_DistributedDiagonalSolver 22
#define SOLVER_TAGS_MumpsSolver			      	23
#define SOLVER_TAGS_MumpsParallelSolver			24
#define SOLVER_TAGS_MPIDiagonalSolver                   25
#define SOLVER_TAGS_PFEMSolver                          26
#define SOLVER_TAGS_SProfileSPDLinSolver  	        27
#define SOLVER_TAGS_PFEMCompressibleSolver              28
#define SOLVER_TAGS_CulaSparseS4                        29
#define SOLVER_TAGS_CulaSparseS5                        30
#define SOLVER_TAGS_CuSP                                31
#define SOLVER_TAGS_PFEMQuasiSolver                     32
#define SOLVER_TAGS_PFEMDiaSolver                       33

#define RECORDER_TAGS_ElementRecorder		1
#define RECORDER_TAGS_NodeRecorder		2
#define RECORDER_TAGS_EnvelopeNodeRecorder	3
#define RECORDER_TAGS_EnvelopeElementRecorder	4
#define RECORDER_TAGS_DatastoreRecorder		5
#define RECORDER_TAGS_MaxNodeDispRecorder	6
#define RECORDER_TAGS_FilePlotter		7
#define RECORDER_TAGS_AlgorithmIncrements	8
#define RECORDER_TAGS_DriftRecorder		9
#define RECORDER_TAGS_EnvelopeDriftRecorder	15
#define RECORDER_TAGS_GSA_Recorder		10
#define RECORDER_TAGS_YsVisual                  11
#define RECORDER_TAGS_DamageRecorder		12
#define RECORDER_TAGS_PatternRecorder		13
#define RECORDER_TAGS_TclFeViewer		14
#define RECORDER_TAGS_NormElementRecorder	16
#define RECORDER_TAGS_NormNodeRecorder	        17
#define RECORDER_TAGS_NormEnvelopeElementRecorder	18
#define RECORDER_TAGS_PVDRecorder               19
#define RECORDER_TAGS_MPCORecorder               20
#define RECORDER_TAGS_GmshRecorder               21
#define RECORDER_TAGS_VTK_Recorder               22
#define RECORDER_TAGS_NodeRecorderRMS               23
#define RECORDER_TAGS_ElementRecorderRMS               24

#define OPS_STREAM_TAGS_FileStream		1
#define OPS_STREAM_TAGS_StandardStream		2
#define OPS_STREAM_TAGS_XmlFileStream		3
#define OPS_STREAM_TAGS_DataFileStream		4
#define OPS_STREAM_TAGS_DatabaseStream		5
#define OPS_STREAM_TAGS_DummyStream		6
#define OPS_STREAM_TAGS_BinaryFileStream        7
#define OPS_STREAM_TAGS_TCP_Stream              8
#define OPS_STREAM_TAGS_ChannelStream           9
#define OPS_STREAM_TAGS_DataTurbineStream      10
#define OPS_STREAM_TAGS_DataFileStreamAdd      11


#define DomDecompALGORITHM_TAGS_DomainDecompAlgo 1

#define DomDecompANALYSIS_TAGS_DomainDecompositionAnalysis 1
#define ANALYSIS_TAGS_StaticDomainDecompositionAnalysis 2
#define ANALYSIS_TAGS_TransientDomainDecompositionAnalysis 3

#define PartitionedModelBuilder_TAGS_PartitionedQuick2dFrameModel 1

#define RANDOM_VARIABLE_beta				1
#define RANDOM_VARIABLE_chisquare			2
#define RANDOM_VARIABLE_exponential			3
#define RANDOM_VARIABLE_gamma				4
#define RANDOM_VARIABLE_gumbel				5
#define RANDOM_VARIABLE_laplace				6
#define RANDOM_VARIABLE_lognormal			7
#define RANDOM_VARIABLE_normal				8
#define RANDOM_VARIABLE_pareto				9
#define RANDOM_VARIABLE_rayleigh			10
#define RANDOM_VARIABLE_shiftedexponential	11
#define RANDOM_VARIABLE_shiftedrayleigh		12
#define RANDOM_VARIABLE_type1largestvalue	13
#define RANDOM_VARIABLE_type1smallestvalue	14
#define RANDOM_VARIABLE_type2largestvalue	15
#define RANDOM_VARIABLE_type3smallestvalue	16
#define RANDOM_VARIABLE_uniform				17
#define RANDOM_VARIABLE_weibull				18
#define RANDOM_VARIABLE_userdefined             19
#define RANDOM_VARIABLE_python             20

#define RANDOM_VARIABLE_POSITIONER        1
#define PARAMETER_POSITIONER              2

#define CORRELATION_COEFFICIENT           1

#define LIMIT_STATE_FUNCTION		  1
#define LIMCRV_TAG_WrapperLimitCurve      1

#define CUTSET			  1

#define MODULATING_FUNCTION_gamma         1
#define MODULATING_FUNCTION_constant      2
#define MODULATING_FUNCTION_trapezoidal   3

#define FILTER_standardLinearOscillator   1

#define SPECTRUM_jonswap                  1
#define SPECTRUM_constant                 2
#define SPECTRUM_points                   3


#define CHANNEL_TAGS_FileDatastore	  1

#endif<|MERGE_RESOLUTION|>--- conflicted
+++ resolved
@@ -789,11 +789,8 @@
 #define ELE_TAG_BeamGT                    214
 #define ELE_TAG_MasonPan12                    215
 #define ELE_TAG_MasonPan3D                    216
-<<<<<<< HEAD
+#define ELE_TAG_ASDEmbeddedNodeElement             217  // Massimo Petracca (ASDEA)
 #define ELE_TAG_ZeroLengthImplexContact   218  // Onur Deniz Akan (IUSS), Massimo Petracca (ASDEA)
-=======
-#define ELE_TAG_ASDEmbeddedNodeElement             217  // Massimo Petracca (ASDEA)
->>>>>>> 494ad902
 #define ELE_TAG_ExternalElement           99990
 
 
