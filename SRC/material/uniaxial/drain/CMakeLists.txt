--- conflicted
+++ resolved
@@ -1,17 +1,12 @@
 
 target_sources(OPS_Material
-    PRIVATE
+  PRIVATE
     DrainHardeningMaterial.cpp
-<<<<<<< HEAD
-=======
-    anal00.f
-    common00.f
->>>>>>> c82ff42d
     DrainBilinearMaterial.cpp
     DrainClough1Material.cpp
     DrainClough2Material.cpp
     DrainPinch1Material.cpp
-    PUBLIC
+  PUBLIC
     DrainHardeningMaterial.h
     DrainBilinearMaterial.h
     DrainClough1Material.h
@@ -19,13 +14,9 @@
     DrainPinch1Material.h
 )
 
-<<<<<<< HEAD
 add_library(OPS_Material_Uniaxial_Drain_f OBJECT)
 target_sources(OPS_Material_Uniaxial_Drain_f PRIVATE anal00.f common00.f)
 target_link_libraries(OPS_Material PUBLIC OPS_Material_Uniaxial_Drain_f) 
 
-target_include_directories(OPS_Material PUBLIC $(CMAKE_CURRENT_LIST_DIR))
-=======
 target_include_directories(OPS_Material PUBLIC ${CMAKE_CURRENT_LIST_DIR})
->>>>>>> c82ff42d
 
