--- conflicted
+++ resolved
@@ -39,16 +39,10 @@
   int ndf = builder->getNDF();
 
   // make sure corect number of arguments on command line
-<<<<<<< HEAD
-  if (argc < 2 + ndm) {
-    opserr << OpenSees::PromptValueError << "insufficient arguments, expected:\n";
-    opserr << "      node nodeTag? [ndm coordinates?] <-mass [ndf values?]>\n";
-=======
   if (argc < 2 + 1) { // ndm) {
     opserr << OpenSees::PromptValueError 
            << "insufficient arguments"
            << OpenSees::SignalMessageEnd;
->>>>>>> d61594a5
     return TCL_ERROR;
   }
 
@@ -67,59 +61,22 @@
   if (ndm >= 1 && argc >= 3) {
     // create a node in 1d space
     if (Tcl_GetDouble(interp, argv[2], &xLoc) != TCL_OK) {
-<<<<<<< HEAD
-      opserr << OpenSees::PromptValueError << "invalid coordinate\n";
-=======
       opserr << OpenSees::PromptValueError 
              << "invalid coordinate " << argv[2] 
              << OpenSees::SignalMessageEnd;
->>>>>>> d61594a5
-      return TCL_ERROR;
-    }
-  }
-
-<<<<<<< HEAD
-  else if (ndm == 2) {
-    // create a node in 2d space
-    if (Tcl_GetDouble(interp, argv[2], &xLoc) != TCL_OK) {
-      opserr << OpenSees::PromptValueError << "invalid 1st coordinate\n";
-      opserr << "node: " << nodeId << "\n";
-      return TCL_ERROR;
-    }
-    if (Tcl_GetDouble(interp, argv[3], &yLoc) != TCL_OK) {
-      opserr << OpenSees::PromptValueError << "invalid 2nd coordinate\n";
-      opserr << "node: " << nodeId << "\n";
-=======
+      return TCL_ERROR;
+    }
+  }
+
   if (ndm >= 2 && argc >= 4) {
     if (Tcl_GetDouble(interp, argv[3], &yLoc) != TCL_OK) {
       opserr << OpenSees::PromptValueError 
              << "invalid 2nd coordinate " << argv[3]
              << OpenSees::SignalMessageEnd;
->>>>>>> d61594a5
-      return TCL_ERROR;
-    }
-  }
-
-<<<<<<< HEAD
-  else if (ndm == 3) {
-    // create a node in 3d space
-    if (Tcl_GetDouble(interp, argv[2], &xLoc) != TCL_OK) {
-      opserr << OpenSees::PromptValueError << "invalid 1st coordinate\n";
-      return TCL_ERROR;
-    }
-    if (Tcl_GetDouble(interp, argv[3], &yLoc) != TCL_OK) {
-      opserr << OpenSees::PromptValueError << "invalid 2nd coordinate\n";
-      return TCL_ERROR;
-    }
-    if (Tcl_GetDouble(interp, argv[4], &zLoc) != TCL_OK) {
-      opserr << OpenSees::PromptValueError << "invalid 3rd coordinate\n";
-      return TCL_ERROR;
-    }
-
-  } else {
-    opserr << OpenSees::PromptValueError << "unsupported model dimension\n";
-    return TCL_ERROR;
-=======
+      return TCL_ERROR;
+    }
+  }
+
   if (ndm >= 3 && argc >= 5) {
     if (Tcl_GetDouble(interp, argv[4], &zLoc) != TCL_OK) {
       opserr << OpenSees::PromptValueError 
@@ -127,7 +84,6 @@
              << OpenSees::SignalMessageEnd;
       return TCL_ERROR;
     }
->>>>>>> d61594a5
   }
 
   // check for -ndf override option
