--- conflicted
+++ resolved
@@ -1,17 +1,5 @@
 # TODO: Create new XMU element target
 target_sources(OPS_Element
-<<<<<<< HEAD
-    PRIVATE
-    AC3D8HexWithSensitivity.cpp
-    ASI3D8QuadWithSensitivity.cpp
-    AV3D4QuadWithSensitivity.cpp
-    VS3D4QuadWithSensitivity.cpp
-    PUBLIC
-    AC3D8HexWithSensitivity.h
-    ASI3D8QuadWithSensitivity.h
-    AV3D4QuadWithSensitivity.h
-    VS3D4QuadWithSensitivity.h
-=======
   PRIVATE
       AC3D8HexWithSensitivity.cpp
       ASI3D8QuadWithSensitivity.cpp
@@ -22,8 +10,6 @@
       ASI3D8QuadWithSensitivity.h
       AV3D4QuadWithSensitivity.h
       VS3D4QuadWithSensitivity.h
->>>>>>> c82ff42d
-
 )
 
 target_include_directories(OPS_Element PUBLIC ${CMAKE_CURRENT_LIST_DIR})