--- conflicted
+++ resolved
@@ -81,7 +81,6 @@
   //! Write HDF5 files
   void write_hdf5(mpm::Index step, mpm::Index max_steps) override;
 
-<<<<<<< HEAD
  protected:
   //! Pressure smoothing
   //! \param[in] phase Phase to smooth pressure
@@ -89,11 +88,10 @@
 
   //! Locate particle
   void locate_particle();
-=======
+
   //! Domain decomposition
   //! \param[in] initial_step Start of simulation or later steps
   void mpi_domain_decompose(bool initial_step = false) override;
->>>>>>> a3ab6bce
 
  private:
   //! Return if a mesh will be isoparametric or not
@@ -199,11 +197,8 @@
   Eigen::Matrix<double, Tdim, 1> gravity_;
   //! Mesh object
   std::shared_ptr<mpm::Mesh<Tdim>> mesh_;
-<<<<<<< HEAD
-=======
   //! Constraints object
   std::shared_ptr<mpm::Constraints<Tdim>> constraints_;
->>>>>>> a3ab6bce
   //! Materials
   std::map<unsigned, std::shared_ptr<mpm::Material<Tdim>>> materials_;
   //! Mathematical functions
