--- conflicted
+++ resolved
@@ -1,18 +1,21 @@
 import os
 import sys
-<<<<<<< HEAD
 import tkinter
 import pathlib
 
 def TclInterpreter():
-    install_dir = pathlib.Path("/home/claudio/opensees/pyg3/libg3/build/SRC/api/tclCommandPackage/")
+    import tkinter, pathlib
+    #install_dir = pathlib.Path("/home/claudio/sees/pyg3/src/")
+    #install_dir = pathlib.Path("/home/claudio/sees/cmake-src/build/SRC/api/tclCommandPackage/")
+    if "OPENSEESRT_LIB" in os.environ:
+        libOpenSeesRT = os.environ["OPENSEESRT_LIB"]
+    else:
+        install_dir = pathlib.Path("/home/claudio/opensees/pyg3/libg3/build/SRC/api/tclCommandPackage/")
+        libOpenSeesRT = install_dir/'libOpenSeesRT.so'
     interp = tkinter.Tcl()
-    # interp.eval(f"load {install_dir/'libOpenSeesCommandPackage.so'}")
-    interp.eval(f"load {install_dir/'libOpenSeesRT.so'}")
+    interp.eval(f"load {libOpenSeesRT}")
     return interp
-=======
-
->>>>>>> 83f7f58b
+
 
 class ScriptBuilder:
     TAB = object()
@@ -54,23 +57,6 @@
                 w.send(arg)
         print("", file=self.out)
 
-<<<<<<< HEAD
-=======
-def TclInterpreter():
-    import tkinter, pathlib
-    #install_dir = pathlib.Path("/home/claudio/sees/pyg3/src/")
-    #install_dir = pathlib.Path("/home/claudio/sees/cmake-src/build/SRC/api/tclCommandPackage/")
-    if "OPENSEESRT_LIB" in os.environ:
-        libOpenSeesRT = os.environ["OPENSEESRT_LIB"]
-    else:
-        install_dir = pathlib.Path("/home/claudio/opensees/pyg3/libg3/build/SRC/api/tclCommandPackage/")
-        libOpenSeesRT = install_dir/'libOpenSeesRT.so'
-    interp = tkinter.Tcl()
-    # interp.eval(f"load {install_dir/'libOpenSeesCommandPackage.so'}")
-    interp.eval(f"load {libOpenSeesRT}")
-    return interp
-
->>>>>>> 83f7f58b
 class TclBuilder:
     def __init__(self,  domain=None):
         from functools import partial
