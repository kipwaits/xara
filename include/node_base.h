--- conflicted
+++ resolved
@@ -72,8 +72,6 @@
   //! Return status
   virtual bool status() const = 0;
 
-<<<<<<< HEAD
-=======
   //! Assign boolean property at the nodes
   //! \param[in] property Name of the property to assign
   //! \param[in] boolean Property boolean (true/false) of the node
@@ -85,7 +83,6 @@
   //! \retval boolean property at node
   virtual bool boolean_property(mpm::properties::Boolean property) const = 0;
 
->>>>>>> 3e1f9ff6
   //! Update scalar property at the nodes
   //! \param[in] property Name of the property to update
   //! \param[in] update A boolean to update (true) or assign (false)
@@ -98,10 +95,7 @@
   //! Return property at a given node for a given phase
   //! \param[in] property Name of the property to return
   //! \param[in] phase Index corresponding to the phase
-<<<<<<< HEAD
-=======
   //! \retval scalar property at the designated phase
->>>>>>> 3e1f9ff6
   virtual double scalar_property(mpm::properties::Scalar property,
                                  unsigned phase) const = 0;
 
@@ -117,10 +111,7 @@
   //! Return property at a given node for a given phase
   //! \param[in] property Name of the property to return
   //! \param[in] phase Index corresponding to the phase
-<<<<<<< HEAD
-=======
   //! \retval vector property at the designated phase
->>>>>>> 3e1f9ff6
   virtual Eigen::Matrix<double, Tdim, 1> vector_property(
       mpm::properties::Vector property, unsigned phase) const = 0;
 
