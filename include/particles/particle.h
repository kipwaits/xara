#ifndef MPM_PARTICLE_H_
#define MPM_PARTICLE_H_

#include <array>
#include <limits>
#include <memory>
#include <string>
#include <vector>

#include "cell.h"
#include "logger.h"
#include "particle_base.h"

namespace mpm {

//! Particle class
//! \brief Base class that stores the information about particles
//! \details Particle class: id_ and coordinates.
//! \tparam Tdim Dimension
template <unsigned Tdim>
class Particle : public ParticleBase<Tdim> {
 public:
  //! Define a vector of size dimension
  using VectorDim = Eigen::Matrix<double, Tdim, 1>;

  //! Define DOFs
  static const unsigned Tdof = (Tdim == 1) ? 1 : 3 * (Tdim - 1);

  //! Construct a particle with id and coordinates
  //! \param[in] id Particle id
  //! \param[in] coord coordinates of the particle
  Particle(Index id, const VectorDim& coord);

  //! Construct a particle with id, coordinates and status
  //! \param[in] id Particle id
  //! \param[in] coord coordinates of the particle
  //! \param[in] status Particle status (active / inactive)
  Particle(Index id, const VectorDim& coord, bool status);

  //! Destructor
  ~Particle() override{};

  //! Delete copy constructor
  Particle(const Particle<Tdim>&) = delete;

  //! Delete assignment operator
  Particle& operator=(const Particle<Tdim>&) = delete;

  //! Initialise particle from POD data
  //! \param[in] particle POD data of particle
  //! \retval status Status of reading POD particle
  bool initialise_particle(PODParticle& particle) override;

  //! Initialise particle POD data and material
  //! \param[in] particle POD data of particle
  //! \param[in] materials Material associated with the particle arranged in a
  //! vector
  //! \retval status Status of reading POD particle
  virtual bool initialise_particle(
<<<<<<< HEAD
      const HDF5Particle& particle,
      const std::shared_ptr<Material<Tdim>>& material) override;

  //! Retrun particle data as HDF5
  //! \retval particle HDF5 data of the particle
  HDF5Particle hdf5() const override;
=======
      PODParticle& particle,
      const std::vector<std::shared_ptr<Material<Tdim>>>& materials) override;

  //! Return particle data as POD
  //! \retval particle POD of the particle
  std::shared_ptr<void> pod() override;
>>>>>>> d05373f7

  //! Initialise properties
  void initialise() override;

  //! Compute reference coordinates in a cell
  bool compute_reference_location() noexcept override;

  //! Return reference location
  VectorDim reference_location() const override { return xi_; }

  //! Assign a cell to particle
  //! If point is in new cell, assign new cell and remove particle id from old
  //! cell. If point can't be found in the new cell, check if particle is still
  //! valid in the old cell, if it is leave it as is. If not, set cell as null
  //! \param[in] cellptr Pointer to a cell
  bool assign_cell(const std::shared_ptr<Cell<Tdim>>& cellptr) override;

  //! Assign a cell to particle
  //! If point is in new cell, assign new cell and remove particle id from old
  //! cell. If point can't be found in the new cell, check if particle is still
  //! valid in the old cell, if it is leave it as is. If not, set cell as null
  //! \param[in] cellptr Pointer to a cell
  //! \param[in] xi Local coordinates of the point in reference cell
  bool assign_cell_xi(const std::shared_ptr<Cell<Tdim>>& cellptr,
                      const Eigen::Matrix<double, Tdim, 1>& xi) override;

  //! Assign cell id
  //! \param[in] id Cell id
  bool assign_cell_id(Index id) override;

  //! Return cell id
  Index cell_id() const override { return cell_id_; }

  //! Return cell ptr status
  bool cell_ptr() const override { return cell_ != nullptr; }

  //! Remove cell associated with the particle
  void remove_cell() override;

  //! Compute shape functions of a particle, based on local coordinates
  void compute_shapefn() noexcept override;

  //! Assign volume
  //! \param[in] volume Volume of particle
  bool assign_volume(double volume) override;

  //! Return volume
  double volume() const override { return volume_; }

  //! Return the approximate particle diameter
  double diameter() const override {
    double diameter = 0.;
    if (Tdim == 2) diameter = 2.0 * std::sqrt(volume_ / M_PI);
    if (Tdim == 3) diameter = 2.0 * std::pow(volume_ * 0.75 / M_PI, (1 / 3));
    return diameter;
  }

  //! Return size of particle in natural coordinates
  VectorDim natural_size() const override { return natural_size_; }

  //! Compute volume as cell volume / nparticles
  void compute_volume() noexcept override;

  //! Update volume based on centre volumetric strain rate
  void update_volume() noexcept override;

  //! Return mass density
  double mass_density() const override { return mass_density_; }

  //! Compute mass as volume * density
  void compute_mass() noexcept override;

  //! Map particle mass and momentum to nodes
  void map_mass_momentum_to_nodes() noexcept override;

  //! Map multimaterial properties to nodes
  void map_multimaterial_mass_momentum_to_nodes() noexcept override;

  //! Map multimaterial displacements to nodes
  void map_multimaterial_displacements_to_nodes() noexcept override;

  //! Map multimaterial domain gradients to nodes
  void map_multimaterial_domain_gradients_to_nodes() noexcept override;

  //! Assign nodal mass to particles
  //! \param[in] mass Mass from the particles in a cell
  //! \retval status Assignment status
  void assign_mass(double mass) override { mass_ = mass; }

  //! Return mass of the particles
  double mass() const override { return mass_; }

  //! Assign material
  //! \param[in] material Pointer to a material
  //! \param[in] phase Index to indicate phase
  bool assign_material(const std::shared_ptr<Material<Tdim>>& material,
                       unsigned phase = mpm::ParticlePhase::Solid) override;

  //! Compute strain
  //! \param[in] dt Analysis time step
  void compute_strain(double dt) noexcept override;

  //! Return strain of the particle
  Eigen::Matrix<double, 6, 1> strain() const override { return strain_; }

  //! Return strain rate of the particle
  Eigen::Matrix<double, 6, 1> strain_rate() const override {
    return strain_rate_;
  };

  //! Return dvolumetric strain of centroid
  //! \retval dvolumetric strain at centroid
  double dvolumetric_strain() const override { return dvolumetric_strain_; }

  //! Return volumetric strain of centroid
  //! \retval volumetric strain at centroid
  double volumetric_strain_centroid() const override {
    return volumetric_strain_centroid_;
  }

  //! Initial stress
  //! \param[in] stress Initial sress
  void initial_stress(const Eigen::Matrix<double, 6, 1>& stress) override {
    this->stress_ = stress;
  }

  //! Compute stress
  void compute_stress() noexcept override;

  //! Return stress of the particle
  Eigen::Matrix<double, 6, 1> stress() const override { return stress_; }

  //! Map body force
  //! \param[in] pgravity Gravity of a particle
  void map_body_force(const VectorDim& pgravity) noexcept override;

  //! Map internal force
  inline void map_internal_force() noexcept override;

  //! Assign velocity to the particle
  //! \param[in] velocity A vector of particle velocity
  //! \retval status Assignment status
  bool assign_velocity(const VectorDim& velocity) override;

  //! Return velocity of the particle
  VectorDim velocity() const override { return velocity_; }

  //! Return displacement of the particle
  VectorDim displacement() const override { return displacement_; }

  //! Assign traction to the particle
  //! \param[in] direction Index corresponding to the direction of traction
  //! \param[in] traction Particle traction in specified direction
  //! \retval status Assignment status
  bool assign_traction(unsigned direction, double traction) override;

  //! Return traction of the particle
  VectorDim traction() const override { return traction_; }

  //! Map traction force
  void map_traction_force() noexcept override;

  //! Compute updated position of the particle
  //! \param[in] dt Analysis time step
  //! \param[in] velocity_update Update particle velocity from nodal vel
  void compute_updated_position(double dt,
                                bool velocity_update = false) noexcept override;

  //! Assign material history variables
  //! \param[in] state_vars State variables
  //! \param[in] material Material associated with the particle
  //! \param[in] phase Index to indicate material phase
<<<<<<< HEAD
  //! \retval status Status of cloning HDF5 particle
=======
  //! \retval status Status of assigning material state variables
>>>>>>> d05373f7
  bool assign_material_state_vars(
      const mpm::dense_map& state_vars,
      const std::shared_ptr<mpm::Material<Tdim>>& material,
      unsigned phase = mpm::ParticlePhase::Solid) override;

  //! Assign a state variable
  //! \param[in] var State variable
  //! \param[in] value State variable to be assigned
  //! \param[in] phase Index to indicate phase
  void assign_state_variable(
      const std::string& var, double value,
<<<<<<< HEAD
      unsigned phase = mpm::ParticlePhase::Solid) override {
    if (state_variables_[phase].find(var) != state_variables_[phase].end())
      state_variables_[phase].at(var) = value;
  }
=======
      unsigned phase = mpm::ParticlePhase::Solid) override;
>>>>>>> d05373f7

  //! Return a state variable
  //! \param[in] var State variable
  //! \param[in] phase Index to indicate phase
  //! \retval Quantity of the state history variable
  double state_variable(
      const std::string& var,
      unsigned phase = mpm::ParticlePhase::Solid) const override {
    return (phase < state_variables_.size() &&
            state_variables_[phase].find(var) != state_variables_[phase].end())
               ? state_variables_[phase].at(var)
               : std::numeric_limits<double>::quiet_NaN();
  }

  //! Map particle pressure to nodes
  bool map_pressure_to_nodes(
      unsigned phase = mpm::ParticlePhase::Solid) noexcept override;

  //! Compute pressure smoothing of the particle based on nodal pressure
  //! $$\hat{p}_p = \sum_{i = 1}^{n_n} N_i(x_p) p_i$$
  bool compute_pressure_smoothing(
      unsigned phase = mpm::ParticlePhase::Solid) noexcept override;

  //! Assign a state variable
  //! \param[in] value Particle pressure to be assigned
  //! \param[in] phase Index to indicate phase
  void assign_pressure(double pressure,
                       unsigned phase = mpm::ParticlePhase::Solid) override {
    this->assign_state_variable("pressure", pressure, phase);
  }

  //! Return pressure of the particles
  //! \param[in] phase Index to indicate phase
  double pressure(unsigned phase = mpm::ParticlePhase::Solid) const override {
    return this->state_variable("pressure", phase);
  }

  //! Return scalar data of particles
  //! \param[in] property Property string
  //! \retval data Scalar data of particle property
  inline double scalar_data(const std::string& property) const override;

  //! Return vector data of particles
  //! \param[in] property Property string
  //! \retval data Vector data of particle property
  inline VectorDim vector_data(const std::string& property) const override;

  //! Return tensor data of particles
  //! \param[in] property Property string
  //! \retval data Tensor data of particle property
  inline Eigen::VectorXd tensor_data(
      const std::string& property) const override;

  //! Apply particle velocity constraints
  //! \param[in] dir Direction of particle velocity constraint
  //! \param[in] velocity Applied particle velocity constraint
  void apply_particle_velocity_constraints(unsigned dir,
                                           double velocity) override;

  //! Assign material id of this particle to nodes
  void append_material_id_to_nodes() const override;

  //! Assign free surface
  void assign_free_surface(bool free_surface) override {
    free_surface_ = free_surface;
  };

  //! Return free surface bool
  bool free_surface() override { return free_surface_; };

  //! Compute free surface in particle level by density ratio comparison
  //! \param[in] density_ratio_tolerance Tolerance of density ratio comparison
  //! \retval status Status of compute_free_surface
  bool compute_free_surface_by_density(
      double density_ratio_tolerance = 0.70) override;

  //! Assign normal vector
  void assign_normal(const VectorDim& normal) override { normal_ = normal; };

  //! Return normal vector
  VectorDim normal() override { return normal_; };

  //! Return the number of neighbour particles
  unsigned nneighbours() const override { return neighbours_.size(); };

  //! Assign neighbour particles
  //! \param[in] neighbours set of id of the neighbouring particles
  //! \retval insertion_status Return the successful addition of a node
  void assign_neighbours(const std::vector<mpm::Index>& neighbours) override;

  //! Return neighbour ids
  std::vector<mpm::Index> neighbours() const override { return neighbours_; }

  //! Type of particle
  std::string type() const override { return (Tdim == 2) ? "P2D" : "P3D"; }

  //! Serialize
  //! \retval buffer Serialized buffer data
  std::vector<uint8_t> serialize() override;

  //! Deserialize
  //! \param[in] buffer Serialized buffer data
  //! \param[in] material Particle material pointers
  void deserialize(
      const std::vector<uint8_t>& buffer,
      std::vector<std::shared_ptr<mpm::Material<Tdim>>>& materials) override;

 private:
  //! Compute strain rate
  //! \param[in] dn_dx The spatial gradient of shape function
  //! \param[in] phase Index to indicate phase
  //! \retval strain rate at particle inside a cell
  inline Eigen::Matrix<double, 6, 1> compute_strain_rate(
      const Eigen::MatrixXd& dn_dx, unsigned phase) noexcept;

 protected:
  //! Initialise particle material container
  //! \details This function allocate memory and initialise the material related
  //! containers according to the particle phase, i.e. solid or fluid particle
  //! has phase_size = 1, whereas two-phase (solid-fluid) or three-phase
  //! (solid-water-air) particle have phase_size = 2 and 3, respectively.
  //! \param[in] phase_size The material phase size
  void initialise_material(unsigned phase_size = 1);

<<<<<<< HEAD
=======
  //! Compute strain rate
  //! \param[in] dn_dx The spatial gradient of shape function
  //! \param[in] phase Index to indicate phase
  //! \retval strain rate at particle inside a cell
  inline Eigen::Matrix<double, 6, 1> compute_strain_rate(
      const Eigen::MatrixXd& dn_dx, unsigned phase) noexcept;

>>>>>>> d05373f7
  //! Compute pack size
  //! \retval pack size of serialized object
  virtual int compute_pack_size() const;

<<<<<<< HEAD
=======
 protected:
>>>>>>> d05373f7
  //! particle id
  using ParticleBase<Tdim>::id_;
  //! coordinates
  using ParticleBase<Tdim>::coordinates_;
  //! Reference coordinates (in a cell)
  using ParticleBase<Tdim>::xi_;
  //! Cell
  using ParticleBase<Tdim>::cell_;
  //! Cell id
  using ParticleBase<Tdim>::cell_id_;
  //! Nodes
  using ParticleBase<Tdim>::nodes_;
  //! Status
  using ParticleBase<Tdim>::status_;
  //! Material
  using ParticleBase<Tdim>::material_;
  //! Material id
  using ParticleBase<Tdim>::material_id_;
  //! State variables
  using ParticleBase<Tdim>::state_variables_;
  //! Neighbour particles
  using ParticleBase<Tdim>::neighbours_;
  //! Volumetric mass density (mass / volume)
  double mass_density_{0.};
  //! Mass
  double mass_{0.};
  //! Volume
  double volume_{0.};
  //! Size of particle
  Eigen::Matrix<double, 1, Tdim> size_;
  //! Size of particle in natural coordinates
  Eigen::Matrix<double, 1, Tdim> natural_size_;
  //! Stresses
  Eigen::Matrix<double, 6, 1> stress_;
  //! Strains
  Eigen::Matrix<double, 6, 1> strain_;
  //! dvolumetric strain
  double dvolumetric_strain_{0.};
  //! Volumetric strain at centroid
  double volumetric_strain_centroid_{0.};
  //! Strain rate
  Eigen::Matrix<double, 6, 1> strain_rate_;
  //! dstrains
  Eigen::Matrix<double, 6, 1> dstrain_;
  //! Velocity
  Eigen::Matrix<double, Tdim, 1> velocity_;
  //! Displacement
  Eigen::Matrix<double, Tdim, 1> displacement_;
  //! Particle velocity constraints
  std::map<unsigned, double> particle_velocity_constraints_;
  //! Free surface
  bool free_surface_{false};
  //! Free surface
  Eigen::Matrix<double, Tdim, 1> normal_;
  //! Set traction
  bool set_traction_{false};
  //! Surface Traction (given as a stress; force/area)
  Eigen::Matrix<double, Tdim, 1> traction_;
  //! Shape functions
  Eigen::VectorXd shapefn_;
  //! dN/dX
  Eigen::MatrixXd dn_dx_;
  //! dN/dX at cell centroid
  Eigen::MatrixXd dn_dx_centroid_;
  //! Logger
  std::unique_ptr<spdlog::logger> console_;
  //! Map of scalar properties
  tsl::robin_map<std::string, std::function<double()>> scalar_properties_;
  //! Map of vector properties
  tsl::robin_map<std::string, std::function<VectorDim()>> vector_properties_;
  //! Map of tensor properties
  tsl::robin_map<std::string, std::function<Eigen::VectorXd()>>
      tensor_properties_;
  //! Pack size
  unsigned pack_size_{0};
  //! Free surface
  bool free_surface_{false};
  //! Free surface
  Eigen::Matrix<double, Tdim, 1> normal_;

};  // Particle class
}  // namespace mpm

#include "particle.tcc"

#endif  // MPM_PARTICLE_H__<|MERGE_RESOLUTION|>--- conflicted
+++ resolved
@@ -57,21 +57,12 @@
   //! vector
   //! \retval status Status of reading POD particle
   virtual bool initialise_particle(
-<<<<<<< HEAD
-      const HDF5Particle& particle,
-      const std::shared_ptr<Material<Tdim>>& material) override;
-
-  //! Retrun particle data as HDF5
-  //! \retval particle HDF5 data of the particle
-  HDF5Particle hdf5() const override;
-=======
       PODParticle& particle,
       const std::vector<std::shared_ptr<Material<Tdim>>>& materials) override;
 
   //! Return particle data as POD
   //! \retval particle POD of the particle
   std::shared_ptr<void> pod() override;
->>>>>>> d05373f7
 
   //! Initialise properties
   void initialise() override;
@@ -244,11 +235,7 @@
   //! \param[in] state_vars State variables
   //! \param[in] material Material associated with the particle
   //! \param[in] phase Index to indicate material phase
-<<<<<<< HEAD
-  //! \retval status Status of cloning HDF5 particle
-=======
   //! \retval status Status of assigning material state variables
->>>>>>> d05373f7
   bool assign_material_state_vars(
       const mpm::dense_map& state_vars,
       const std::shared_ptr<mpm::Material<Tdim>>& material,
@@ -260,14 +247,7 @@
   //! \param[in] phase Index to indicate phase
   void assign_state_variable(
       const std::string& var, double value,
-<<<<<<< HEAD
-      unsigned phase = mpm::ParticlePhase::Solid) override {
-    if (state_variables_[phase].find(var) != state_variables_[phase].end())
-      state_variables_[phase].at(var) = value;
-  }
-=======
       unsigned phase = mpm::ParticlePhase::Solid) override;
->>>>>>> d05373f7
 
   //! Return a state variable
   //! \param[in] var State variable
@@ -375,14 +355,6 @@
       const std::vector<uint8_t>& buffer,
       std::vector<std::shared_ptr<mpm::Material<Tdim>>>& materials) override;
 
- private:
-  //! Compute strain rate
-  //! \param[in] dn_dx The spatial gradient of shape function
-  //! \param[in] phase Index to indicate phase
-  //! \retval strain rate at particle inside a cell
-  inline Eigen::Matrix<double, 6, 1> compute_strain_rate(
-      const Eigen::MatrixXd& dn_dx, unsigned phase) noexcept;
-
  protected:
   //! Initialise particle material container
   //! \details This function allocate memory and initialise the material related
@@ -392,8 +364,6 @@
   //! \param[in] phase_size The material phase size
   void initialise_material(unsigned phase_size = 1);
 
-<<<<<<< HEAD
-=======
   //! Compute strain rate
   //! \param[in] dn_dx The spatial gradient of shape function
   //! \param[in] phase Index to indicate phase
@@ -401,15 +371,10 @@
   inline Eigen::Matrix<double, 6, 1> compute_strain_rate(
       const Eigen::MatrixXd& dn_dx, unsigned phase) noexcept;
 
->>>>>>> d05373f7
   //! Compute pack size
   //! \retval pack size of serialized object
   virtual int compute_pack_size() const;
 
-<<<<<<< HEAD
-=======
- protected:
->>>>>>> d05373f7
   //! particle id
   using ParticleBase<Tdim>::id_;
   //! coordinates
@@ -485,10 +450,6 @@
       tensor_properties_;
   //! Pack size
   unsigned pack_size_{0};
-  //! Free surface
-  bool free_surface_{false};
-  //! Free surface
-  Eigen::Matrix<double, Tdim, 1> normal_;
 
 };  // Particle class
 }  // namespace mpm
