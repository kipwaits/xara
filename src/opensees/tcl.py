import os
import sys
import pathlib

try:
    import tkinter
except:
    import tcinter as tkinter

from opensees.library.obj import Component


def TclInterpreter(verbose=False, tcl_lib=None, preload=True):

    if "OPENSEESRT_LIB" in os.environ:
        libOpenSeesRT_path = os.environ["OPENSEESRT_LIB"]

    else:
        import platform
        ext = {
            "Darwin": ".dylib",
            "Linux": ".so",
            "Windows": ".dll"
        }[platform.system()]

        install_dir = pathlib.Path(__file__).parents[0]
        libOpenSeesRT_path = install_dir/f"libOpenSeesRT{ext}"

    if verbose:
        print(f"OpenSeesRT: {libOpenSeesRT_path}", file=sys.stderr)

    interp = tkinter.Tcl()

    if preload:
        interp.eval(f"load {libOpenSeesRT_path}")

    def check():
        interp.after(50, check)

    interp.after(50, check)

    return interp

def eval(script: str):
    interp = TclInterpreter()
    interp.eval(f"""

    {script}

    """)
    return interp


def dumps(obj):
    if not isinstance(obj, (Component,list,tuple)):
        from opensees.emit import OpenSeesWriter
        return OpenSeesWriter(obj).dump()
    else:
        from opensees.emit.opensees import TclScriptBuilder
        writer = TclScriptBuilder()
        try:
            writer.send(obj)
            if not writer.python_objects:
                return writer.getScript(indexed=True)
            else:
                return writer
        except Exception as e:
            raise e
            # print(writer.getScript(indexed=True), file=sys.stderr)
            # raise ValueError("Cannot dump model with binary objects")


class TclRuntime:
    def __init__(self,  model=None, verbose=False, safe=False, preload=True):
        from functools import partial
        self._partial = partial
        self._c_domain = None
        self._c_rt = None
<<<<<<< HEAD
        self._interp = TclInterpreter(verbose=verbose)

=======
        self._interp = TclInterpreter(verbose=verbose, preload=preload)
>>>>>>> 42ee587f
        if not safe:
            self._interp.createcommand("=", self.pyexpr)
            # self._interp.createcommand("import", self.pyimport)
        self._interp.createcommand("export", self.export)


        if model is not None:
            self.send(model)

    @property
    def registry(self):
        registry["UniaxialMaterial"][0].getStress()
        return

    def pyimport(self, *args):
        try:
            lib = __import__(args[0])
            print(lib)
        except:
            self.eval("opensees::import " + " ".join(args))
            return

    def export(self, *args):
        import io
        import os
        import sys
        import json
        import opensees.emit.mesh

        self.eval("print -json .abcd.json")

        with open(".abcd.json", "r") as f:
            model = json.load(f)
            model = model["StructuralAnalysisModel"]
        os.remove(".abcd.json")


        if args[0] == "stdout":
            file = io.StringIO()
        else:
            file = args[0]

        if len(args) > 1:
            fmt = args[1]
        else:
            fmt = "vtk"

        mesh = opensees.emit.mesh.dump(model, args[0], fmt)

        try:
            mesh.write(
                file,          # str, os.PathLike, or buffer/open file
                file_format=fmt,  # optional if first argument is a path; inferred from extension
            )
        except Exception as e:
            print(e, file=sys.stderr)
            # self.eval(f'error {{{e}}}')

        return ""



    def pyexpr(self, *args):
        try:
            import numpy as math
        except:
            import math

        env = math.__dict__
        env["locals"]   = None
        env["globals"]  = None
        env["__name__"] = None
        env["__file__"] = None
        env["__builtins__"] = {}
        for k in self.eval("info globals").split():
            try:
                update = {k: float(self._interp.getvar(k))}
            except:
                continue
            env.update(update)
        try:
            return __builtins__["eval"]((" ".join(args[:])).replace("$",""), env)

        except Exception as e:
            # raise e
            print(e, file=sys.stderr)

    def model(self, ndm, ndf, **kwds):
        # TODO: refactor this function
        """
        model(model: opensees.model)
        model(ndm:int, ndf:int)
        """
        self.eval(f"model basic -ndm {ndm} -ndf {ndf}")


    def send(self, obj, ndm=2, ndf=3, **kwds):
        self.model(ndm=ndm, ndf=ndf)

        m = dumps(obj)

        if isinstance(m, str):
            try:
                self.eval(m)
            except Exception as e:
                print(e, file=sys.stderr)
        else:
            self.eval(m.getIndex())
            from . import OpenSeesPyRT as libOpenSeesRT
            _builder = libOpenSeesRT.get_builder(self._interp.interpaddr())
            for ident,obj in m.python_objects.items():
                tag = self.eval(f"set {ident.tclstr()}")
                _builder.addPythonObject(tag, obj)

            self.eval(m.getScript())

    @property
    def _rt(self):
        if self._c_rt is None:
            from . import OpenSeesPyRT as libOpenSeesRT
            self._c_rt = libOpenSeesRT.getRuntime(self._interp.tk.interpaddr())
        return self._c_rt

    @property
    def _domain(self):
        if self._c_domain is None:
            from . import OpenSeesPyRT as libOpenSeesRT
            self._c_domain = libOpenSeesRT.get_domain(self._rt)
        return self._c_domain

    def getNodeResponse(self, node, typ):
        import numpy as np
        return np.array(self._domain.getNodeResponse(node, typ))

    def getTime(self):
        return self._domain.getTime()

    time = getTime


    @classmethod
    def _as_tcl_arg(cls, arg):
        if isinstance(arg, list):
            return f"{{{''.join(TclRuntime._as_tcl_arg(a) for a in arg)}}}"
        elif isinstance(arg, dict):
            return "{\n" + "\n".join([
              f"{cmd} " + " ".join(TclRuntime._as_tcl_arg(a) for a in val)
                  for cmd, val in kwds
        ]) + "}"
        else:
            return str(arg)

    def _tcl_call(self, arg, *args, **kwds):
        tcl_args = [TclRuntime._as_tcl_arg(arg) for arg in args]
        tcl_args += [
          f"-{key} " + TclRuntime._as_tcl_arg(val)
              for key, val in kwds.items()
        ]
        ret = self._interp.tk.eval(
            f"{arg} " + " ".join(tcl_args))
        return ret if ret != "" else None

    def eval(self, string):
        try:
            return self._interp.tk.eval(string)

        except tkinter._tkinter.TclError as e:
            print(self._interp.getvar("errorInfo"), file=sys.stderr)
            raise e


    def __getattr__(self, attr):
        return self._partial(self._tcl_call, attr)

    def fix(self, nodes, *dofs):
        if not isinstance(nodes,list):
            nodes = [nodes]
        for node in nodes:
            self.eval(f"fix {node} {' '.join(map(str,dofs))}")

    def add_tagged(self, objs):
        for k,v in objs.items():
            if isinstance(k, int):
                self.eval(v.cmd)

Runtime = TclRuntime

#
# Analysis
#
def eigen(script: str, modes=1, verbose=False):
    interp = TclInterpreter()
    interp.eval(f"""

    {script}

    set options(-verbose)  {int(verbose)}
    set options(-numModes) {modes}
    set options(-file) /dev/stdout

    set PI       3.1415159
    set DOFs     {{1 2 3 4 5 6}}
    set nodeList [getNodeTags]

    """ + """
    # Initialize variables `omega`, `f` and `T` to
    # empty lists.
    foreach {omega f T recorders} {{} {} {} {}} {}

    for {set k 1} {$k <= $options(-numModes)} {incr k} {
      lappend recorders [recorder Node -node {*}$nodeList -dof {*}$DOFs "eigen $k";]
    }

    set eigenvals [eigen $options(-numModes)];

    set T_scale 1.0
    foreach eig $eigenvals {
      lappend omega [expr sqrt($eig)];
      lappend f     [expr sqrt($eig)/(2.0*$PI)];
      lappend T     [expr $T_scale*(2.0*$PI)/sqrt($eig)];
    }

    # print info to `stdout`.
    #if {$options(-verbose)} {
    #  # puts "Angular frequency (rad/s): $omega\n";
    #  # puts "Frequency (Hz):            $f\n";
    #  # puts "Periods (sec):             $T\n";
    #}

    if {$options(-file) != 0} {
      source /home/claudio/brace/Scripts/OpenSeesScripts/brace2.tcl
      brace2::io::write_modes $options(-file) $options(-numModes)
    }

    foreach recorder $recorders {
      remove recorder $recorder
    }
    """)
    return interp
<|MERGE_RESOLUTION|>--- conflicted
+++ resolved
@@ -76,12 +76,8 @@
         self._partial = partial
         self._c_domain = None
         self._c_rt = None
-<<<<<<< HEAD
-        self._interp = TclInterpreter(verbose=verbose)
-
-=======
         self._interp = TclInterpreter(verbose=verbose, preload=preload)
->>>>>>> 42ee587f
+
         if not safe:
             self._interp.createcommand("=", self.pyexpr)
             # self._interp.createcommand("import", self.pyimport)
