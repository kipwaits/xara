#ifndef MPM_ELEMENT_H_
#define MPM_ELEMENT_H_

#include <exception>
#include <map>
#include <vector>

#include <Eigen/Dense>

namespace mpm {

// Degree of Element
enum ElementDegree { Linear = 1, Quadratic = 2 };

// Element Shapefn
enum ShapefnType { NORMAL_MPM = 1, GIMP = 2, CPDI = 3 };

//! Base class of shape functions
//! \brief Base class that stores the information about shape functions
//! \tparam Tdim Dimension
template <unsigned Tdim>
class Element {
 public:
  //! Define a vector of size dimension
  using VectorDim = Eigen::Matrix<double, Tdim, 1>;

  //! Constructor
  //! Assign variables to zero
  Element() = default;

  //! Destructor
  virtual ~Element() {}

  //! Return number of shape functions
  virtual unsigned nfunctions() const = 0;

  //! Evaluate shape functions at given local coordinates
  //! \param[in] xi given local coordinates
  virtual Eigen::VectorXd shapefn(const VectorDim& xi) const = 0;

  //! Evaluate shape functions at given local coordinates
  //! \param[in] xi given local coordinates
  //! \param[in] particle_size Particle size
  //! \param[in] deformation_gradient Deformation gradient
  virtual Eigen::VectorXd shapefn(
      const VectorDim& xi, const VectorDim& particle_size,
      const VectorDim& deformation_gradient) const = 0;

  //! Evaluate gradient of shape functions
  //! \param[in] xi given local coordinates
  virtual Eigen::MatrixXd grad_shapefn(const VectorDim& xi) const = 0;

  //! Evaluate gradient of shape functions
  //! \param[in] xi given local coordinates
  //! \param[in] particle_size Particle size
  //! \param[in] deformation_gradient Deformation gradient
  virtual Eigen::MatrixXd grad_shapefn(
      const VectorDim& xi, const VectorDim& particle_size,
      const VectorDim& deformation_gradient) const = 0;

  //! Compute Jacobian
  //! \param[in] xi given local coordinates
  //! \param[in] nodal_coordinates Coordinates of nodes forming the cell
  //! \retval jacobian Jacobian matrix
  virtual Eigen::Matrix<double, Tdim, Tdim> jacobian(
      const VectorDim& xi, const Eigen::MatrixXd& nodal_coordinates) const = 0;

  //! Compute Jacobian
  //! \param[in] xi given local coordinates
  //! \param[in] nodal_coordinates Coordinates of nodes forming the cell
  //! \param[in] particle_size Particle size
  //! \param[in] deformation_gradient Deformation gradient
  //! \retval jacobian Jacobian matrix
  virtual Eigen::Matrix<double, Tdim, Tdim> jacobian(
      const VectorDim& xi, const Eigen::MatrixXd& nodal_coordinates,
      const VectorDim& particle_size,
      const VectorDim& deformation_gradient) const = 0;

  //! Evaluate and return the B-matrix
  //! \param[in] xi given local coordinates
  //! \retval bmatrix B matrix
  virtual std::vector<Eigen::MatrixXd> bmatrix(const VectorDim& xi) const = 0;

  //! Evaluate the B matrix at given local coordinates for a real cell
  //! \param[in] xi given local coordinates
  //! \param[in] nodal_coordinates Coordinates of nodes forming the cell
  //! \retval bmatrix B matrix
  virtual std::vector<Eigen::MatrixXd> bmatrix(
      const VectorDim& xi, const Eigen::MatrixXd& nodal_coordinates) const = 0;

  //! Evaluate the B matrix at given local coordinates for a real cell
  //! \param[in] xi given local coordinates
  //! \param[in] nodal_coordinates Coordinates of nodes forming the cell
  //! \param[in] particle_size Particle size
  //! \param[in] deformation_gradient Deformation gradient
  //! \retval bmatrix B matrix
  virtual std::vector<Eigen::MatrixXd> bmatrix(
      const VectorDim& xi, const Eigen::MatrixXd& nodal_coordinates,
      const VectorDim& particle_size,
      const VectorDim& deformation_gradient) const = 0;

  //! Evaluate the mass matrix
  //! \param[in] xi_s Vector of local coordinates
  //! \retval mass_matrix mass matrix
  virtual Eigen::MatrixXd mass_matrix(
      const std::vector<VectorDim>& xi_s) const = 0;

  //! Evaluate the Laplace matrix at given local coordinates for a real cell
  //! \param[in] xi_s Vector of local coordinates
  //! \param[in] nodal_coordinates Coordinates of nodes forming the cell
  //! \retval laplace_matrix Laplace matrix
  virtual Eigen::MatrixXd laplace_matrix(
      const std::vector<VectorDim>& xi_s,
      const Eigen::MatrixXd& nodal_coordinates) const = 0;

  //! Return the degree of element
  virtual mpm::ElementDegree degree() const = 0;

  //! Return the shapefn type of element
  virtual mpm::ShapefnType shapefn_type() const = 0;

  //! Return nodal coordinates of a unit cell
  virtual Eigen::MatrixXd unit_cell_coordinates() const = 0;

  //! Return the side indices of a cell to calculate the cell length
  //! \retval indices Outer-indices that form the sides of the cell
  virtual Eigen::MatrixXi sides_indices() const = 0;

  //! Return the corner indices of a cell to calculate the cell volume
  //! \retval indices Outer-indices that form the cell
  virtual Eigen::VectorXi corner_indices() const = 0;

  //! Return indices of a sub-tetrahedrons in a volume
  //! to check if a point is inside /outside of a hedron
  //! \retval indices Indices that form sub-tetrahedrons
  virtual Eigen::MatrixXi inhedron_indices() const = 0;

<<<<<<< HEAD
  //! Return indices of a face of an element
  //! \param[in] face_id given id of the face
  //! \retval indices Indices that make the face
  virtual Eigen::VectorXi face_indices(unsigned face_id) const = 0;
=======
  virtual double unit_cell_volume() const = 0;
>>>>>>> fca9bfab
};

}  // namespace mpm
#endif  // MPM_ELEMENTx_H_<|MERGE_RESOLUTION|>--- conflicted
+++ resolved
@@ -1,7 +1,6 @@
 #ifndef MPM_ELEMENT_H_
 #define MPM_ELEMENT_H_
 
-#include <exception>
 #include <map>
 #include <vector>
 
@@ -135,14 +134,13 @@
   //! \retval indices Indices that form sub-tetrahedrons
   virtual Eigen::MatrixXi inhedron_indices() const = 0;
 
-<<<<<<< HEAD
   //! Return indices of a face of an element
   //! \param[in] face_id given id of the face
   //! \retval indices Indices that make the face
   virtual Eigen::VectorXi face_indices(unsigned face_id) const = 0;
-=======
+
+
   virtual double unit_cell_volume() const = 0;
->>>>>>> fca9bfab
 };
 
 }  // namespace mpm
