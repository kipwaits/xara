#include "assembler_base.h"
#include "assembler_eigen_semi_implicit_navierstokes.h"

#include "cg_eigen.h"
#include "krylov_petsc.h"
#include "solver_base.h"

// Assembler collections
// Asssembler 2D
static Register<mpm::AssemblerBase<2>,
                mpm::AssemblerEigenSemiImplicitNavierStokes<2>>
    assembler_eigen_semi_implicit_navierstokes_2d(
        "EigenSemiImplicitNavierStokes2D");
// Asssembler 3D
static Register<mpm::AssemblerBase<3>,
                mpm::AssemblerEigenSemiImplicitNavierStokes<3>>
    assembler_eigen_semi_implicit_navierstokes_3d(
        "EigenSemiImplicitNavierStokes3D");

// Linear Solver collections
// Eigen Conjugate Gradient
static Register<mpm::SolverBase<Eigen::SparseMatrix<double>>,
                mpm::CGEigen<Eigen::SparseMatrix<double>>, unsigned, double>
<<<<<<< HEAD
    solver_eigen_cg("CGEigen");

// Krylov Methods PTSC
#ifdef USE_PETSC
static Register<mpm::SolverBase<Eigen::SparseMatrix<double>>,
                mpm::KrylovPETSC<Eigen::SparseMatrix<double>>, unsigned, double>
    solver_krylov_petsc("KrylovPETSC");
#endif
=======
    solver_eigen_cg("CGEigen");

>>>>>>> d444b844
<|MERGE_RESOLUTION|>--- conflicted
+++ resolved
@@ -1,36 +1,31 @@
-#include "assembler_base.h"
-#include "assembler_eigen_semi_implicit_navierstokes.h"
-
-#include "cg_eigen.h"
-#include "krylov_petsc.h"
-#include "solver_base.h"
-
-// Assembler collections
-// Asssembler 2D
-static Register<mpm::AssemblerBase<2>,
-                mpm::AssemblerEigenSemiImplicitNavierStokes<2>>
-    assembler_eigen_semi_implicit_navierstokes_2d(
-        "EigenSemiImplicitNavierStokes2D");
-// Asssembler 3D
-static Register<mpm::AssemblerBase<3>,
-                mpm::AssemblerEigenSemiImplicitNavierStokes<3>>
-    assembler_eigen_semi_implicit_navierstokes_3d(
-        "EigenSemiImplicitNavierStokes3D");
-
-// Linear Solver collections
-// Eigen Conjugate Gradient
-static Register<mpm::SolverBase<Eigen::SparseMatrix<double>>,
-                mpm::CGEigen<Eigen::SparseMatrix<double>>, unsigned, double>
-<<<<<<< HEAD
-    solver_eigen_cg("CGEigen");
-
-// Krylov Methods PTSC
-#ifdef USE_PETSC
-static Register<mpm::SolverBase<Eigen::SparseMatrix<double>>,
-                mpm::KrylovPETSC<Eigen::SparseMatrix<double>>, unsigned, double>
-    solver_krylov_petsc("KrylovPETSC");
-#endif
-=======
-    solver_eigen_cg("CGEigen");
-
->>>>>>> d444b844
+#include "assembler_base.h"
+#include "assembler_eigen_semi_implicit_navierstokes.h"
+
+#include "cg_eigen.h"
+#include "krylov_petsc.h"
+#include "solver_base.h"
+
+// Assembler collections
+// Asssembler 2D
+static Register<mpm::AssemblerBase<2>,
+                mpm::AssemblerEigenSemiImplicitNavierStokes<2>>
+    assembler_eigen_semi_implicit_navierstokes_2d(
+        "EigenSemiImplicitNavierStokes2D");
+// Asssembler 3D
+static Register<mpm::AssemblerBase<3>,
+                mpm::AssemblerEigenSemiImplicitNavierStokes<3>>
+    assembler_eigen_semi_implicit_navierstokes_3d(
+        "EigenSemiImplicitNavierStokes3D");
+
+// Linear Solver collections
+// Eigen Conjugate Gradient
+static Register<mpm::SolverBase<Eigen::SparseMatrix<double>>,
+                mpm::CGEigen<Eigen::SparseMatrix<double>>, unsigned, double>
+    solver_eigen_cg("CGEigen");
+
+// Krylov Methods PTSC
+#ifdef USE_PETSC
+static Register<mpm::SolverBase<Eigen::SparseMatrix<double>>,
+                mpm::KrylovPETSC<Eigen::SparseMatrix<double>>, unsigned, double>
+    solver_krylov_petsc("KrylovPETSC");
+#endif