#include "write_mesh_particles.h"

namespace mpm_test {

// Write JSON Configuration file
bool write_json(unsigned dim, bool resume, const std::string& analysis,
                const std::string& mpm_scheme, const std::string& file_name) {
  // Make json object with input files
  // 2D
  std::string dimension = "2d";
  auto particle_type = "P2D";
  auto node_type = "N2D";
  auto cell_type = "ED2Q4";
  auto io_type = "Ascii2D";
  std::string material = "LinearElastic2D";
  std::vector<double> gravity{{0., -9.81}};
  unsigned material_id = 0;
  std::vector<double> xvalues{{0.0, 0.5, 1.0}};
  std::vector<double> fxvalues{{0.0, 1.0, 1.0}};

  // 3D
  if (dim == 3) {
    dimension = "3d";
    particle_type = "P3D";
    node_type = "N3D";
    cell_type = "ED3H8";
    io_type = "Ascii3D";
    material = "LinearElastic3D";
    gravity.clear();
    gravity = {0., 0., -9.81};
  }

  Json json_file = {
      {"title", "Example JSON Input for MPM"},
      {"mesh",
       {{"mesh", "mesh-" + dimension + ".txt"},
        {"entity_sets", "entity_sets_0.json"},
        {"io_type", io_type},
        {"check_duplicates", true},
        {"isoparametric", false},
        {"node_type", node_type},
        {"boundary_conditions",
         {{"velocity_constraints", {{"file", "velocity-constraints.txt"}}},
          {"friction_constraints", {{"file", "friction-constraints.txt"}}}}},
        {"cell_type", cell_type}}},
      {"particles",
       {{{"group_id", 0},
         {"generator",
          {{"type", "file"},
           {"material_id", material_id},
           {"pset_id", 0},
           {"io_type", io_type},
           {"particle_type", particle_type},
           {"check_duplicates", true},
           {"location", "particles-" + dimension + ".txt"}}}}}},
      {"materials",
       {{{"id", 0},
         {"type", material},
         {"density", 1000.},
         {"youngs_modulus", 1.0E+8},
         {"poisson_ratio", 0.495}},
        {{"id", 1},
         {"type", material},
         {"density", 2300.},
         {"youngs_modulus", 1.5E+6},
         {"poisson_ratio", 0.25}}}},
      {"material_sets",
       {{{"material_id", 1}, {"phase_id", 0}, {"pset_id", 2}}}},
      {"external_loading_conditions",
       {{"gravity", gravity},
        {"particle_surface_traction",
         {{{"math_function_id", 0},
           {"pset_id", -1},
           {"dir", 1},
           {"traction", 10.5}}}},
        {"concentrated_nodal_forces",
         {{{"math_function_id", 0},
           {"nset_id", -1},
           {"dir", 1},
           {"force", 10.5}}}}}},
      {"math_functions",
       {{{"id", 0},
         {"type", "Linear"},
         {"xvalues", xvalues},
         {"fxvalues", fxvalues}}}},
      {"analysis",
       {{"type", analysis},
        {"mpm_scheme", mpm_scheme},
        {"locate_particles", true},
        {"dt", 0.001},
        {"uuid", file_name + "-" + dimension},
        {"nsteps", 10},
        {"boundary_friction", 0.5},
        {"resume",
         {{"resume", resume},
          {"uuid", file_name + "-" + dimension},
          {"step", 5}}},
        {"damping", {{"type", "Cundall"}, {"damping_factor", 0.02}}},
        {"newmark", {{"newmark", true}, {"gamma", 0.5}, {"beta", 0.25}}}}},
      {"post_processing",
       {{"path", "results/"},
        {"vtk", {"stresses", "strains", "velocities"}},
        {"vtk_statevars", {{{"phase_id", 0}, {"statevars", {"pdstrain"}}}}},
        {"output_steps", 5}}}};

  // Dump JSON as an input file to be read
  std::ofstream file;
  file.open((file_name + "-" + dimension + ".json").c_str());
  file << json_file.dump(2);
  file.close();

  return true;
}

// Write JSON Configuration file for twophase
bool write_json_twophase(unsigned dim, bool resume, const std::string& analysis,
                         const std::string& mpm_scheme,
                         const std::string& file_name) {
  // Make json object with input files
  // 2D
  std::string dimension = "2d";
  auto particle_type = "P2D2PHASE";
  auto node_type = "N2D2P";
  auto cell_type = "ED2Q4";
  auto io_type = "Ascii2D";
  std::string material = "LinearElastic2D";
  std::string liquid_material = "Newtonian2D";
  std::vector<double> gravity{{0., -9.81}};
  std::vector<unsigned> material_id{{0, 2}};
  std::vector<double> xvalues{{0.0, 0.5, 1.0}};
  std::vector<double> fxvalues{{0.0, 1.0, 1.0}};

  // 3D
  if (dim == 3) {
    dimension = "3d";
    particle_type = "P3D2PHASE";
    node_type = "N3D2P";
    cell_type = "ED3H8";
    io_type = "Ascii3D";
    material = "LinearElastic3D";
    liquid_material = "Newtonian3D";
    gravity.clear();
    gravity = {0., 0., -9.81};
  }

  Json json_file = {
      {"title", "Example JSON Input for MPM"},
      {"mesh",
       {{"mesh", "mesh-" + dimension + ".txt"},
        {"entity_sets", "entity_sets_0.json"},
        {"io_type", io_type},
        {"check_duplicates", true},
        {"isoparametric", false},
        {"node_type", node_type},
        {"boundary_conditions",
         {{"velocity_constraints", {{"file", "velocity-constraints.txt"}}},
          {"friction_constraints", {{"file", "friction-constraints.txt"}}}}},
        {"cell_type", cell_type}}},
      {"particles",
       {{{"group_id", 0},
         {"generator",
          {{"type", "file"},
           {"material_id", material_id},
           {"pset_id", 0},
           {"io_type", io_type},
           {"particle_type", particle_type},
           {"check_duplicates", true},
           {"location", "particles-" + dimension + ".txt"}}}}}},
      {"materials",
       {{{"id", 0},
         {"type", material},
         {"density", 1000.},
         {"youngs_modulus", 1.0E+8},
         {"poisson_ratio", 0.495},
         {"porosity", 0.3},
         {"k_x", 0.001},
         {"k_y", 0.001},
         {"k_z", 0.001}},
        {{"id", 1},
         {"type", material},
         {"density", 2300.},
         {"youngs_modulus", 1.5E+6},
         {"poisson_ratio", 0.25},
         {"porosity", 0.3},
         {"k_x", 0.001},
         {"k_y", 0.001},
         {"k_z", 0.001}},
        {{"id", 2},
         {"type", liquid_material},
         {"density", 2300.},
         {"bulk_modulus", 1.E+9},
         {"mu", 0.3},
         {"dynamic_viscosity", 0.}}}},
      {"material_sets",
       {{{"material_id", 1}, {"phase_id", 0}, {"pset_id", 2}}}},
      {"external_loading_conditions",
       {{"gravity", gravity},
        {"particle_surface_traction",
         {{{"math_function_id", 0},
           {"pset_id", -1},
           {"dir", 1},
           {"traction", 10.5}}}},
        {"concentrated_nodal_forces",
         {{{"math_function_id", 0},
           {"nset_id", -1},
           {"dir", 1},
           {"force", 10.5}}}}}},
      {"math_functions",
       {{{"id", 0},
         {"type", "Linear"},
         {"xvalues", xvalues},
         {"fxvalues", fxvalues}}}},
      {"analysis",
       {{"type", analysis},
        {"mpm_scheme", mpm_scheme},
        {"locate_particles", true},
<<<<<<< HEAD
=======
        {"pressure_smoothing", true},
        {"pore_pressure_smoothing", true},
        {"free_surface_detection",
         {{"type", "density"}, {"volume_tolerance", 0.25}}},
>>>>>>> 1b34a27b
        {"dt", 0.0001},
        {"uuid", file_name + "-" + dimension},
        {"nsteps", 10},
        {"boundary_friction", 0.5},
        {"resume",
         {{"resume", resume},
          {"uuid", file_name + "-" + dimension},
          {"step", 5}}},
        {"damping", {{"type", "Cundall"}, {"damping_factor", 0.02}}},
        {"newmark", {{"newmark", true}, {"gamma", 0.5}, {"beta", 0.25}}}}},
      {"post_processing",
       {{"path", "results/"},
        {"vtk", {"stresses", "strains", "velocity"}},
        {"vtk_statevars", {{{"phase_id", 0}, {"statevars", {"pdstrain"}}}}},
        {"output_steps", 5}}}};

  // Dump JSON as an input file to be read
  std::ofstream file;
  file.open((file_name + "-" + dimension + ".json").c_str());
  file << json_file.dump(2);
  file.close();

  return true;
}

// Write JSON Entity Set
bool write_entity_set() {
  // JSON Entity Sets
  Json json_file = {
      {"particle_sets",
       {{{"id", 2},
         {"set", {0, 1, 2, 3, 4, 5, 6, 7, 8, 9, 10, 11, 12, 13, 14, 15}}}}}};

  // Dump JSON as an input file to be read
  std::ofstream file;
  file.open("entity_sets_0.json");
  file << json_file.dump(2);
  file.close();

  return true;
}

// Write Mesh file in 2D
bool write_mesh_2d() {
  // Dimension
  const unsigned dim = 2;

  // Vector of nodal coordinates
  std::vector<Eigen::Matrix<double, dim, 1>> coordinates;

  // Nodal coordinates
  Eigen::Matrix<double, dim, 1> node;

  // Cell 0
  // Node 0
  node << 0., 0.;
  coordinates.emplace_back(node);
  // Node 1
  node << 0.5, 0.;
  coordinates.emplace_back(node);
  // Node 2
  node << 0.5, 0.5;
  coordinates.emplace_back(node);
  // Node 3
  node << 0., 0.5;
  coordinates.emplace_back(node);

  // Cell 1
  // Node 4
  node << 1.0, 0.;
  coordinates.emplace_back(node);
  // Node 5
  node << 1.0, 0.5;
  coordinates.emplace_back(node);

  // Cell with node ids
  std::vector<std::vector<unsigned>> cells{// cell #0
                                           {0, 1, 2, 3},
                                           // cell #1
                                           {1, 4, 5, 2}};

  // Dump mesh file as an input file to be read
  std::ofstream file;
  file.open("mesh-2d.txt");
  file << "! elementShape hexahedron\n";
  file << "! elementNumPoints 8\n";
  file << coordinates.size() << "\t" << cells.size() << "\n";

  // Write nodal coordinates
  for (const auto& coord : coordinates) {
    for (unsigned i = 0; i < coord.size(); ++i) file << coord[i] << "\t";
    file << "\n";
  }

  // Write cell node ids
  for (const auto& cell : cells) {
    for (auto nid : cell) file << nid << "\t";
    file << "\n";
  }
  file.close();

  // Dump mesh velocity constraints
  std::ofstream file_constraints;
  file_constraints.open("velocity-constraints.txt");
  file_constraints << 0 << "\t" << 0 << "\t" << 0 << "\n";
  file_constraints.close();

  return true;
}

// Write particles file in 2D
bool write_particles_2d() {
  const unsigned dim = 2;
  // Vector of particle coordinates
  std::vector<Eigen::Matrix<double, dim, 1>> coordinates;
  coordinates.clear();

  // Particle coordinates
  Eigen::Matrix<double, dim, 1> particle;

  // Cell 0
  // Particle 0
  particle << 0.125, 0.125;
  coordinates.emplace_back(particle);
  // Particle 1
  particle << 0.25, 0.125;
  coordinates.emplace_back(particle);
  // Particle 2
  particle << 0.25, 0.25;
  coordinates.emplace_back(particle);
  // Particle 3
  particle << 0.125, 0.25;
  coordinates.emplace_back(particle);

  // Cell 1
  // Particle 4
  particle << 0.675, 0.125;
  coordinates.emplace_back(particle);
  // Particle 5
  particle << 0.85, 0.125;
  coordinates.emplace_back(particle);
  // Particle 6
  particle << 0.85, 0.25;
  coordinates.emplace_back(particle);
  // Particle 7
  particle << 0.675, 0.25;
  coordinates.emplace_back(particle);

  // Dump particles coordinates as an input file to be read
  std::ofstream file;
  file.open("particles-2d.txt");
  file << coordinates.size() << "\n";
  // Write particle coordinates
  for (const auto& coord : coordinates) {
    for (unsigned i = 0; i < coord.size(); ++i) {
      file << coord[i] << "\t";
    }
    file << "\n";
  }

  file.close();
  return true;
}

// Write mesh file in 3D
bool write_mesh_3d() {

  // Dimension
  const unsigned dim = 3;

  // Vector of nodal coordinates
  std::vector<Eigen::Matrix<double, dim, 1>> coordinates;

  // Nodal coordinates
  Eigen::Matrix<double, dim, 1> node;

  // Cell 0
  // Node 0
  node << 0., 0., 0.;
  coordinates.emplace_back(node);
  // Node 1
  node << 0.5, 0., 0.;
  coordinates.emplace_back(node);
  // Node 2
  node << 0.5, 0.5, 0.;
  coordinates.emplace_back(node);
  // Node 3
  node << 0., 0.5, 0.;
  coordinates.emplace_back(node);
  // Node 4
  node << 0., 0., 0.5;
  coordinates.emplace_back(node);
  // Node 5
  node << 0.5, 0., 0.5;
  coordinates.emplace_back(node);
  // Node 6
  node << 0.5, 0.5, 0.5;
  coordinates.emplace_back(node);
  // Node 7
  node << 0., 0.5, 0.5;
  coordinates.emplace_back(node);

  // Cell 1
  // Node 8
  node << 1.0, 0., 0.;
  coordinates.emplace_back(node);
  // Node 9
  node << 1.0, 0.5, 0.;
  coordinates.emplace_back(node);
  // Node 10
  node << 1.0, 0., 0.5;
  coordinates.emplace_back(node);
  // Node 11
  node << 1.0, 0.5, 0.5;
  coordinates.emplace_back(node);

  // Cell with node ids
  std::vector<std::vector<unsigned>> cells{// cell #0
                                           {0, 1, 2, 3, 4, 5, 6, 7},
                                           // cell #1
                                           {1, 8, 9, 2, 5, 10, 11, 6}};

  // Dump mesh file as an input file to be read
  std::ofstream file;
  file.open("mesh-3d.txt");
  file << "! elementShape hexahedron\n";
  file << "! elementNumPoints 8\n";
  file << coordinates.size() << "\t" << cells.size() << "\n";

  // Write nodal coordinates
  for (const auto& coord : coordinates) {
    for (unsigned i = 0; i < coord.size(); ++i) file << coord[i] << "\t";
    file << "\n";
  }

  // Write cell node ids
  for (const auto& cell : cells) {
    for (auto nid : cell) file << nid << "\t";
    file << "\n";
  }

  file.close();

  // Dump mesh velocity constraints
  std::ofstream file_constraints;
  file_constraints.open("velocity-constraints.txt");
  file_constraints << 0 << "\t" << 0 << "\t" << 0 << "\n";
  file_constraints.close();

  return true;
}

// Write particles file in 3D
bool write_particles_3d() {
  const unsigned dim = 3;
  // Vector of particle coordinates
  std::vector<Eigen::Matrix<double, dim, 1>> coordinates;

  // Particle coordinates
  Eigen::Matrix<double, dim, 1> particle;

  // Cell 0
  // Particle 0
  particle << 0.125, 0.125, 0.125;
  coordinates.emplace_back(particle);
  // Particle 1
  particle << 0.25, 0.125, 0.125;
  coordinates.emplace_back(particle);
  // Particle 2
  particle << 0.25, 0.25, 0.125;
  coordinates.emplace_back(particle);
  // Particle 3
  particle << 0.125, 0.25, 0.125;
  coordinates.emplace_back(particle);
  // Particle 4
  particle << 0.125, 0.125, 0.25;
  coordinates.emplace_back(particle);
  // Particle 5
  particle << 0.25, 0.125, 0.25;
  coordinates.emplace_back(particle);
  // Particle 6
  particle << 0.25, 0.25, 0.25;
  coordinates.emplace_back(particle);
  // Particle 7
  particle << 0.125, 0.25, 0.25;
  coordinates.emplace_back(particle);

  // Cell 1
  // Particle 8
  particle << 0.675, 0.125, 0.125;
  coordinates.emplace_back(particle);
  // Particle 9
  particle << 0.85, 0.125, 0.125;
  coordinates.emplace_back(particle);
  // Particle 10
  particle << 0.85, 0.25, 0.125;
  coordinates.emplace_back(particle);
  // Particle 11
  particle << 0.675, 0.25, 0.125;
  coordinates.emplace_back(particle);
  // Particle 12
  particle << 0.675, 0.125, 0.25;
  coordinates.emplace_back(particle);
  // Particle 13
  particle << 0.85, 0.125, 0.25;
  coordinates.emplace_back(particle);
  // Particle 14
  particle << 0.85, 0.25, 0.25;
  coordinates.emplace_back(particle);
  // Particle 15
  particle << 0.675, 0.25, 0.25;
  coordinates.emplace_back(particle);

  // Dump particles coordinates as an input file to be read
  std::ofstream file;
  file.open("particles-3d.txt");
  file << coordinates.size() << "\n";
  // Write particle coordinates
  for (const auto& coord : coordinates) {
    for (unsigned i = 0; i < coord.size(); ++i) {
      file << coord[i] << "\t";
    }
    file << "\n";
  }

  file.close();
  return true;
}

}  // namespace mpm_test<|MERGE_RESOLUTION|>--- conflicted
+++ resolved
@@ -214,13 +214,10 @@
        {{"type", analysis},
         {"mpm_scheme", mpm_scheme},
         {"locate_particles", true},
-<<<<<<< HEAD
-=======
         {"pressure_smoothing", true},
         {"pore_pressure_smoothing", true},
         {"free_surface_detection",
          {{"type", "density"}, {"volume_tolerance", 0.25}}},
->>>>>>> 1b34a27b
         {"dt", 0.0001},
         {"uuid", file_name + "-" + dimension},
         {"nsteps", 10},
