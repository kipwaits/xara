#==============================================================================
# 
#        OpenSees -- Open System For Earthquake Engineering Simulation
#                Pacific Earthquake Engineering Research Center
#
#==============================================================================
#                            External Libraries
#
#==============================================================================
# Synopsis
# - opensees_load(<PACKAGE> [FLAGS] [<PATHS>])
#
# Flags:
# - FIND:   Use CMake to find library on system, fail if not found
#
# Keyword arguments:
#   Provide specific paths for library.
#
# - BUNDLED <path/to/OTHER/LIB/>
#   Provide path to OpenSees bundled library directory containing a 
#   CMakeLists.txt file.
#
# - LIBRARY <path/to/lib.a> INCLUDE <path/to/include/>
#
# - CONAN <conan-package/version>
#   Point to a conan package.
#
#----------------------------------------------------------------
#opensees_load(TCL CONAN tcl/8.6.10)
<<<<<<< HEAD
#opensees_load(TCL                                            FIND)
#set(TCL_LIBRARIES ${TCL_LIBRARY})
set(TCL_LIBRARIES /home/claudio/miniconda3/envs/elle/lib/libtclstub8.6.a)
set(TCL_INCLUDE_PATH /home/claudio/miniconda3/envs/elle/include/)
=======
set(OPS_BUNDLED_DIR "/home/claudio/opensees/G3_NumericLibs/")

opensees_load(TCL                                            FIND)
set(TCL_LIBRARIES ${TCL_LIBRARY})
>>>>>>> 1c9af3f1

opensees_load(BLAS                                           #FIND)
  #LIBRARY /home/claudio/miniconda3/envs/intel/lib/libmkl_rt.so
  LIBRARY /usr/lib/libblas.so.3
)

opensees_load(LAPACK                                         #FIND)
  #LIBRARY /home/claudio/miniconda3/envs/intel/lib/libmkl_rt.so
  LIBRARY /usr/lib/liblapack.so.3
)

opensees_load(SUPERLU
  #BUNDLED "${OPS_BUNDLED_DIR}/SuperLU_5.1.1/"
<<<<<<< HEAD
  LIBRARY "${OPS_BUNDLED_DIR}/bin/SuperLU_5.1.1/libSUPERLU.a"
=======
  LIBRARY "${OPS_BUNDLED_DIR}/build/SuperLU_5.1.1/libSUPERLU.a"
>>>>>>> 1c9af3f1
)

opensees_load(ARPACK
  #BUNDLED "${OPS_BUNDLED_DIR}/ARPACK/"
<<<<<<< HEAD
  LIBRARY "${OPS_BUNDLED_DIR}/bin/ARPACK/libARPACK.a"
=======
  LIBRARY "${OPS_BUNDLED_DIR}/build/ARPACK/libARPACK.a"
>>>>>>> 1c9af3f1
)

opensees_load(UMFPACK
  #BUNDLED "${OPS_BUNDLED_DIR}/UMFPACK/" 
<<<<<<< HEAD
  LIBRARY "${OPS_BUNDLED_DIR}/bin/UMFPACK/libUMFPACK.a" 
=======
  LIBRARY "${OPS_BUNDLED_DIR}/build/UMFPACK/libUMFPACK.a" 
>>>>>>> 1c9af3f1
)

opensees_load(CSPARSE
  #BUNDLED "${OPS_BUNDLED_DIR}/CSPARSE/"
<<<<<<< HEAD
  LIBRARY "${OPS_BUNDLED_DIR}/bin/CSPARSE/libCSPARSE.a"
=======
  LIBRARY "${OPS_BUNDLED_DIR}/build/CSPARSE/libCSPARSE.a"
>>>>>>> 1c9af3f1
)

opensees_load(AMD
  #BUNDLED "${OPS_BUNDLED_DIR}/AMD/"
<<<<<<< HEAD
  LIBRARY "${OPS_BUNDLED_DIR}/bin/AMD/libAMD.a"
=======
  LIBRARY "${OPS_BUNDLED_DIR}/build/AMD/libAMD.a"
>>>>>>> 1c9af3f1
)

opensees_load(METIS                                          FIND)

opensees_load(HDF5                                           FIND)

opensees_load(MySQL                                          FIND)

find_package(Python COMPONENTS Development)

# Integrated exteral libraries
opensees_load(FEDEAS_Uniaxial
  LIBRARY FALSE
)

<|MERGE_RESOLUTION|>--- conflicted
+++ resolved
@@ -27,17 +27,16 @@
 #
 #----------------------------------------------------------------
 #opensees_load(TCL CONAN tcl/8.6.10)
-<<<<<<< HEAD
+
 #opensees_load(TCL                                            FIND)
 #set(TCL_LIBRARIES ${TCL_LIBRARY})
 set(TCL_LIBRARIES /home/claudio/miniconda3/envs/elle/lib/libtclstub8.6.a)
 set(TCL_INCLUDE_PATH /home/claudio/miniconda3/envs/elle/include/)
-=======
-set(OPS_BUNDLED_DIR "/home/claudio/opensees/G3_NumericLibs/")
 
-opensees_load(TCL                                            FIND)
-set(TCL_LIBRARIES ${TCL_LIBRARY})
->>>>>>> 1c9af3f1
+# set(OPS_BUNDLED_DIR "/home/claudio/opensees/G3_NumericLibs/")
+# 
+# opensees_load(TCL                                            FIND)
+# set(TCL_LIBRARIES ${TCL_LIBRARY})
 
 opensees_load(BLAS                                           #FIND)
   #LIBRARY /home/claudio/miniconda3/envs/intel/lib/libmkl_rt.so
@@ -51,47 +50,27 @@
 
 opensees_load(SUPERLU
   #BUNDLED "${OPS_BUNDLED_DIR}/SuperLU_5.1.1/"
-<<<<<<< HEAD
   LIBRARY "${OPS_BUNDLED_DIR}/bin/SuperLU_5.1.1/libSUPERLU.a"
-=======
-  LIBRARY "${OPS_BUNDLED_DIR}/build/SuperLU_5.1.1/libSUPERLU.a"
->>>>>>> 1c9af3f1
 )
 
 opensees_load(ARPACK
   #BUNDLED "${OPS_BUNDLED_DIR}/ARPACK/"
-<<<<<<< HEAD
   LIBRARY "${OPS_BUNDLED_DIR}/bin/ARPACK/libARPACK.a"
-=======
-  LIBRARY "${OPS_BUNDLED_DIR}/build/ARPACK/libARPACK.a"
->>>>>>> 1c9af3f1
 )
 
 opensees_load(UMFPACK
   #BUNDLED "${OPS_BUNDLED_DIR}/UMFPACK/" 
-<<<<<<< HEAD
   LIBRARY "${OPS_BUNDLED_DIR}/bin/UMFPACK/libUMFPACK.a" 
-=======
-  LIBRARY "${OPS_BUNDLED_DIR}/build/UMFPACK/libUMFPACK.a" 
->>>>>>> 1c9af3f1
 )
 
 opensees_load(CSPARSE
   #BUNDLED "${OPS_BUNDLED_DIR}/CSPARSE/"
-<<<<<<< HEAD
   LIBRARY "${OPS_BUNDLED_DIR}/bin/CSPARSE/libCSPARSE.a"
-=======
-  LIBRARY "${OPS_BUNDLED_DIR}/build/CSPARSE/libCSPARSE.a"
->>>>>>> 1c9af3f1
 )
 
 opensees_load(AMD
   #BUNDLED "${OPS_BUNDLED_DIR}/AMD/"
-<<<<<<< HEAD
   LIBRARY "${OPS_BUNDLED_DIR}/bin/AMD/libAMD.a"
-=======
-  LIBRARY "${OPS_BUNDLED_DIR}/build/AMD/libAMD.a"
->>>>>>> 1c9af3f1
 )
 
 opensees_load(METIS                                          FIND)
