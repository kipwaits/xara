#ifndef MPM_PARTICLEBASE_H_
#define MPM_PARTICLEBASE_H_

// MPI
#ifdef USE_MPI
#include "mpi.h"
#endif

#include <array>
#include <limits>
#include <memory>
#include <vector>

#include "cell.h"
#include "data_types.h"
#include "function_base.h"
#include "hdf5_particle.h"
#include "hdf5_particle_twophase.h"
#include "material.h"

namespace mpm {

// Forward declaration of Material
template <unsigned Tdim>
class Material;

//! Particle phases
enum ParticlePhase : unsigned int {
  Solid = 0,
  Liquid = 1,
  Gas = 2,
  Mixture = 0
};

//! Particle type
extern std::map<std::string, int> ParticleType;
extern std::map<int, std::string> ParticleTypeName;

//! ParticleBase class
//! \brief Base class that stores the information about particleBases
//! \details ParticleBase class: id_ and coordinates.
//! \tparam Tdim Dimension
template <unsigned Tdim>
class ParticleBase {
 public:
  //! Define a vector of size dimension
  using VectorDim = Eigen::Matrix<double, Tdim, 1>;

  //! Constructor with id and coordinates
  //! \param[in] id Particle id
  //! \param[in] coord coordinates of the particle
  ParticleBase(Index id, const VectorDim& coord);

  //! Constructor with id, coordinates and status
  //! \param[in] id Particle id
  //! \param[in] coord coordinates of the particle
  //! \param[in] status Particle status (active / inactive)
  ParticleBase(Index id, const VectorDim& coord, bool status);

  //! Destructor
  virtual ~ParticleBase(){};

  //! Delete copy constructor
  ParticleBase(const ParticleBase<Tdim>&) = delete;

  //! Delete assignement operator
  ParticleBase& operator=(const ParticleBase<Tdim>&) = delete;

  //! Initialise particle HDF5 data
  //! \param[in] particle HDF5 data of particle
  //! \retval status Status of reading HDF5 particle
  virtual bool initialise_particle(HDF5Particle& particle) = 0;

  //! Initialise particle HDF5 data and material
  //! \param[in] particle HDF5 data of particle
  //! \param[in] material Material associated with the particle
  //! \retval status Status of reading HDF5 particle
  virtual bool initialise_particle(
      HDF5Particle& particle,
      const std::vector<std::shared_ptr<Material<Tdim>>>& materials) = 0;

  //! Return particle data as HDF5 pointer
  //! \retval particle HDF5 pointer of the particle
  virtual std::shared_ptr<void> hdf5_ptr() = 0;

  //! Return id of the particleBase
  Index id() const { return id_; }

  //! Assign coordinates
  //! \param[in] coord Assign coord as coordinates of the particleBase
  void assign_coordinates(const VectorDim& coord) { coordinates_ = coord; }

  //! Return coordinates
  //! \retval coordinates_ return coordinates of the particleBase
  VectorDim coordinates() const { return coordinates_; }

  //! Compute reference coordinates in a cell
  virtual bool compute_reference_location() = 0;

  //! Return reference location
  virtual VectorDim reference_location() const = 0;

  //! Assign cell
  virtual bool assign_cell(const std::shared_ptr<Cell<Tdim>>& cellptr) = 0;

  //! Assign cell and xi
  virtual bool assign_cell_xi(const std::shared_ptr<Cell<Tdim>>& cellptr,
                              const Eigen::Matrix<double, Tdim, 1>& xi) = 0;

  //! Assign cell id
  virtual bool assign_cell_id(Index id) = 0;

  //! Return cell id
  virtual Index cell_id() const = 0;

  //! Return cell ptr status
  virtual bool cell_ptr() const = 0;

  //! Remove cell
  virtual void remove_cell() = 0;

  //! Compute shape functions
  virtual void compute_shapefn() noexcept = 0;

  //! Assign volume
  virtual bool assign_volume(double volume) = 0;

  //! Return volume
  virtual double volume() const = 0;

  //! Return the approximate particle diameter
  virtual double diameter() const = 0;

  //! Return size of particle in natural coordinates
  virtual VectorDim natural_size() const = 0;

  //! Compute volume of particle
  virtual void compute_volume() noexcept = 0;

  //! Update volume based on centre volumetric strain rate
  virtual void update_volume() noexcept = 0;

  //! Return mass density
  virtual double mass_density() const = 0;

  //! Compute mass of particle
  virtual void compute_mass() noexcept = 0;

  //! Map particle mass and momentum to nodes
  virtual void map_mass_momentum_to_nodes() noexcept = 0;

  //! Map multimaterial properties to nodes
  virtual void map_multimaterial_mass_momentum_to_nodes() noexcept = 0;

  //! Map multimaterial displacements to nodes
  virtual void map_multimaterial_displacements_to_nodes() noexcept = 0;

  //! Map multimaterial domain gradients to nodes
  virtual void map_multimaterial_domain_gradients_to_nodes() noexcept = 0;

  //! Assign material
  virtual bool assign_material(const std::shared_ptr<Material<Tdim>>& material,
                               unsigned phase = mpm::ParticlePhase::Solid) = 0;

  //! Return material of particle
  //! \param[in] phase Index to indicate material phase
  std::shared_ptr<Material<Tdim>> material(
      unsigned phase = mpm::ParticlePhase::Solid) const {
    return material_[phase];
  }

  //! Return material id
  //! \param[in] phase Index to indicate material phase
  unsigned material_id(unsigned phase = mpm::ParticlePhase::Solid) const {
    return material_id_[phase];
  }

  //! Assign material state variables
  virtual bool assign_material_state_vars(
      const mpm::dense_map& state_vars,
      const std::shared_ptr<mpm::Material<Tdim>>& material,
      unsigned phase = mpm::ParticlePhase::Solid) = 0;

  //! Return state variables
  //! \param[in] phase Index to indicate material phase
  mpm::dense_map state_variables(
      unsigned phase = mpm::ParticlePhase::Solid) const {
    return state_variables_[phase];
  }

  //! Assign a state variable
  virtual void assign_state_variable(
      const std::string& var, double value,
      unsigned phase = mpm::ParticlePhase::Solid) = 0;

  //! Return a state variable
  virtual double state_variable(
      const std::string& var,
      unsigned phase = mpm::ParticlePhase::Solid) const = 0;

  //! Assign status
  void assign_status(bool status) { status_ = status; }

  //! Status
  bool status() const { return status_; }

  //! Initialise properties
  virtual void initialise() = 0;

  //! Assign mass
  virtual void assign_mass(double mass) = 0;

  //! Return mass
  virtual double mass() const = 0;

  //! Assign pressure
  virtual void assign_pressure(double pressure,
                               unsigned phase = mpm::ParticlePhase::Solid) = 0;

  //! Return pressure
  virtual double pressure(unsigned phase = mpm::ParticlePhase::Solid) const = 0;

  //! Compute strain
  virtual void compute_strain(double dt) noexcept = 0;

  //! Strain
  virtual Eigen::Matrix<double, 6, 1> strain() const = 0;

  //! Strain rate
  virtual Eigen::Matrix<double, 6, 1> strain_rate() const = 0;

  //! Volumetric strain of centroid
  virtual double volumetric_strain_centroid() const = 0;

  //! dvolumetric strain
  virtual double dvolumetric_strain() const = 0;

  //! Initial stress
  virtual void initial_stress(const Eigen::Matrix<double, 6, 1>&) = 0;

  //! Compute stress
  virtual void compute_stress() noexcept = 0;

  //! Return stress
  virtual Eigen::Matrix<double, 6, 1> stress() const = 0;

  //! Map body force
  virtual void map_body_force(const VectorDim& pgravity) noexcept = 0;

  //! Map internal force
  virtual void map_internal_force() noexcept = 0;

  //! Map particle pressure to nodes
  virtual bool map_pressure_to_nodes(
      unsigned phase = mpm::ParticlePhase::Solid) noexcept = 0;

  //! Compute pressure smoothing of the particle based on nodal pressure
  virtual bool compute_pressure_smoothing(
      unsigned phase = mpm::ParticlePhase::Solid) noexcept = 0;

  //! Assign velocity
  virtual bool assign_velocity(const VectorDim& velocity) = 0;

  //! Return velocity
  virtual VectorDim velocity() const = 0;

  //! Return displacement of the particle
  virtual VectorDim displacement() const = 0;

  //! Assign traction
  virtual bool assign_traction(unsigned direction, double traction) = 0;

  //! Return traction
  virtual VectorDim traction() const = 0;

  //! Map traction force
  virtual void map_traction_force() noexcept = 0;

  //! Compute updated position
  virtual void compute_updated_position(
      double dt, bool velocity_update = false) noexcept = 0;

  //! Return scalar data of particles
  //! \param[in] property Property string
  //! \retval data Scalar data of particle property
  virtual double scalar_data(const std::string& property) const = 0;

  //! Return vector data of particles
  //! \param[in] property Property string
  //! \retval data Vector data of particle property
  virtual VectorDim vector_data(const std::string& property) const = 0;

  //! Return tensor data of particles
  //! \param[in] property Property string
  //! \retval data Tensor data of particle property
  virtual Eigen::VectorXd tensor_data(const std::string& property) const = 0;

  //! Apply particle velocity constraints
  //! \param[in] dir Direction of particle velocity constraint
  //! \param[in] velocity Applied particle velocity constraint
  virtual void apply_particle_velocity_constraints(unsigned dir,
                                                   double velocity) = 0;

  //! Assign material id of this particle to nodes
  virtual void append_material_id_to_nodes() const = 0;

  //! Assign particle free surface
  virtual void assign_free_surface(bool free_surface) = 0;

  //! Assign particle free surface
  virtual bool free_surface() = 0;

  //! Compute free surface in particle level by density ratio comparison
  virtual bool compute_free_surface_by_density(
      double density_ratio_tolerance = 0.70) = 0;

  //! Assign normal vector
  virtual void assign_normal(const VectorDim& normal) = 0;

  //! Return normal vector
  virtual VectorDim normal() = 0;

  //! Return the number of neighbour particles
  virtual unsigned nneighbours() const = 0;

  //! Assign neighbour particles
  //! \param[in] neighbours set of id of the neighbouring particles
  //! \retval insertion_status Return the successful addition of a node
  virtual void assign_neighbours(const std::vector<mpm::Index>& neighbours) = 0;

  //! Return neighbour ids
  virtual std::vector<mpm::Index> neighbours() const = 0;

<<<<<<< HEAD
  //! TwoPhase functions--------------------------------------------------------
  //! Update porosity
  //! \param[in] dt Analysis time step
  virtual void update_porosity(double dt) {
    throw std::runtime_error(
        "Calling the base class function (update_porosity) in "
        "ParticleBase:: illegal operation!");
  };

  //! Assign saturation degree
  virtual bool assign_saturation_degree() {
    throw std::runtime_error(
        "Calling the base class function (assign_saturation_degree) in "
        "ParticleBase:: illegal operation!");
    return 0;
  };

  //! Assign velocity to the particle liquid phase
  //! \param[in] velocity A vector of particle liquid phase velocity
  //! \retval status Assignment status
  virtual bool assign_liquid_velocity(const VectorDim& velocity) {
    throw std::runtime_error(
        "Calling the base class function (assign_liquid_velocity) in "
        "ParticleBase:: illegal operation!");
    return 0;
  };

  //! Compute pore pressure
  //! \param[in] dt Time step size
  virtual void compute_pore_pressure(double dt) {
    throw std::runtime_error(
        "Calling the base class function (compute_pore_pressure) in "
        "ParticleBase:: illegal operation!");
  };

  //! Map drag force coefficient
  virtual bool map_drag_force_coefficient() {
    throw std::runtime_error(
        "Calling the base class function (map_drag_force_coefficient) in "
        "ParticleBase:: illegal operation!");
    return 0;
  };

  //! Initialise particle pore pressure by watertable
  virtual bool initialise_pore_pressure_watertable(
      const unsigned dir_v, const unsigned dir_h, VectorDim& gravity,
      std::map<double, double>& reference_points) {
    throw std::runtime_error(
        "Calling the base class function "
        "(initial_pore_pressure_watertable) in "
        "ParticleBase:: illegal operation!");
    return false;
  };

  //! Initialise particle pore pressure by watertable
  virtual bool assign_porosity() {
    throw std::runtime_error(
        "Calling the base class function "
        "(assign_porosity) in "
        "ParticleBase:: illegal operation!");
    return false;
  };

  //! Initialise particle pore pressure by watertable
  virtual bool assign_permeability() {
    throw std::runtime_error(
        "Calling the base class function "
        "(assign_permeability) in "
        "ParticleBase:: illegal operation!");
    return false;
  };

  //! Return liquid mass
  //! \retval liquid mass Liquid phase mass
  virtual double liquid_mass() const {
    throw std::runtime_error(
        "Calling the base class function (liquid_mass) in "
        "ParticleBase:: illegal operation!");
    return 0;
  };

  //! Return velocity of the particle liquid phase
  //! \retval liquid velocity Liquid phase velocity
  virtual VectorDim liquid_velocity() const {
    auto error = VectorDim::Zero();
    throw std::runtime_error(
        "Calling the base class function (liquid_velocity) in "
        "ParticleBase:: illegal operation!");
    return error;
  };

  //! Return porosity
  //! \retval porosity Porosity
  virtual double porosity() const {
    throw std::runtime_error(
        "Calling the base class function (porosity) in "
        "ParticleBase:: illegal operation!");
    return 0;
  };
  //----------------------------------------------------------------------------
=======
  //! Type of particle
  virtual std::string type() const = 0;

  //! Serialize
  //! \retval buffer Serialized buffer data
  virtual std::vector<uint8_t> serialize() = 0;

  //! Deserialize
  //! \param[in] buffer Serialized buffer data
  //! \param[in] material Particle material pointers
  virtual void deserialize(
      const std::vector<uint8_t>& buffer,
      std::vector<std::shared_ptr<mpm::Material<Tdim>>>& materials) = 0;
>>>>>>> f0a8a7bc

 protected:
  //! particleBase id
  Index id_{std::numeric_limits<Index>::max()};
  //! coordinates
  VectorDim coordinates_;
  //! Cell id
  Index cell_id_{std::numeric_limits<Index>::max()};
  //! Status
  bool status_{true};
  //! Reference coordinates (in a cell)
  Eigen::Matrix<double, Tdim, 1> xi_;
  //! Cell
  std::shared_ptr<Cell<Tdim>> cell_;
  //! Vector of nodal pointers
  std::vector<std::shared_ptr<NodeBase<Tdim>>> nodes_;
  //! Material
  std::vector<std::shared_ptr<Material<Tdim>>> material_;
  //! Unsigned material id
  std::vector<unsigned> material_id_;
  //! Material state history variables
  std::vector<mpm::dense_map> state_variables_;
  //! Vector of particle neighbour ids
  std::vector<mpm::Index> neighbours_;
};  // ParticleBase class
}  // namespace mpm

#include "particle_base.tcc"

#endif  // MPM_PARTICLEBASE_H__<|MERGE_RESOLUTION|>--- conflicted
+++ resolved
@@ -331,108 +331,6 @@
   //! Return neighbour ids
   virtual std::vector<mpm::Index> neighbours() const = 0;
 
-<<<<<<< HEAD
-  //! TwoPhase functions--------------------------------------------------------
-  //! Update porosity
-  //! \param[in] dt Analysis time step
-  virtual void update_porosity(double dt) {
-    throw std::runtime_error(
-        "Calling the base class function (update_porosity) in "
-        "ParticleBase:: illegal operation!");
-  };
-
-  //! Assign saturation degree
-  virtual bool assign_saturation_degree() {
-    throw std::runtime_error(
-        "Calling the base class function (assign_saturation_degree) in "
-        "ParticleBase:: illegal operation!");
-    return 0;
-  };
-
-  //! Assign velocity to the particle liquid phase
-  //! \param[in] velocity A vector of particle liquid phase velocity
-  //! \retval status Assignment status
-  virtual bool assign_liquid_velocity(const VectorDim& velocity) {
-    throw std::runtime_error(
-        "Calling the base class function (assign_liquid_velocity) in "
-        "ParticleBase:: illegal operation!");
-    return 0;
-  };
-
-  //! Compute pore pressure
-  //! \param[in] dt Time step size
-  virtual void compute_pore_pressure(double dt) {
-    throw std::runtime_error(
-        "Calling the base class function (compute_pore_pressure) in "
-        "ParticleBase:: illegal operation!");
-  };
-
-  //! Map drag force coefficient
-  virtual bool map_drag_force_coefficient() {
-    throw std::runtime_error(
-        "Calling the base class function (map_drag_force_coefficient) in "
-        "ParticleBase:: illegal operation!");
-    return 0;
-  };
-
-  //! Initialise particle pore pressure by watertable
-  virtual bool initialise_pore_pressure_watertable(
-      const unsigned dir_v, const unsigned dir_h, VectorDim& gravity,
-      std::map<double, double>& reference_points) {
-    throw std::runtime_error(
-        "Calling the base class function "
-        "(initial_pore_pressure_watertable) in "
-        "ParticleBase:: illegal operation!");
-    return false;
-  };
-
-  //! Initialise particle pore pressure by watertable
-  virtual bool assign_porosity() {
-    throw std::runtime_error(
-        "Calling the base class function "
-        "(assign_porosity) in "
-        "ParticleBase:: illegal operation!");
-    return false;
-  };
-
-  //! Initialise particle pore pressure by watertable
-  virtual bool assign_permeability() {
-    throw std::runtime_error(
-        "Calling the base class function "
-        "(assign_permeability) in "
-        "ParticleBase:: illegal operation!");
-    return false;
-  };
-
-  //! Return liquid mass
-  //! \retval liquid mass Liquid phase mass
-  virtual double liquid_mass() const {
-    throw std::runtime_error(
-        "Calling the base class function (liquid_mass) in "
-        "ParticleBase:: illegal operation!");
-    return 0;
-  };
-
-  //! Return velocity of the particle liquid phase
-  //! \retval liquid velocity Liquid phase velocity
-  virtual VectorDim liquid_velocity() const {
-    auto error = VectorDim::Zero();
-    throw std::runtime_error(
-        "Calling the base class function (liquid_velocity) in "
-        "ParticleBase:: illegal operation!");
-    return error;
-  };
-
-  //! Return porosity
-  //! \retval porosity Porosity
-  virtual double porosity() const {
-    throw std::runtime_error(
-        "Calling the base class function (porosity) in "
-        "ParticleBase:: illegal operation!");
-    return 0;
-  };
-  //----------------------------------------------------------------------------
-=======
   //! Type of particle
   virtual std::string type() const = 0;
 
@@ -446,7 +344,107 @@
   virtual void deserialize(
       const std::vector<uint8_t>& buffer,
       std::vector<std::shared_ptr<mpm::Material<Tdim>>>& materials) = 0;
->>>>>>> f0a8a7bc
+
+  //! TwoPhase functions--------------------------------------------------------
+  //! Update porosity
+  //! \param[in] dt Analysis time step
+  virtual void update_porosity(double dt) {
+    throw std::runtime_error(
+        "Calling the base class function (update_porosity) in "
+        "ParticleBase:: illegal operation!");
+  };
+
+  //! Assign saturation degree
+  virtual bool assign_saturation_degree() {
+    throw std::runtime_error(
+        "Calling the base class function (assign_saturation_degree) in "
+        "ParticleBase:: illegal operation!");
+    return 0;
+  };
+
+  //! Assign velocity to the particle liquid phase
+  //! \param[in] velocity A vector of particle liquid phase velocity
+  //! \retval status Assignment status
+  virtual bool assign_liquid_velocity(const VectorDim& velocity) {
+    throw std::runtime_error(
+        "Calling the base class function (assign_liquid_velocity) in "
+        "ParticleBase:: illegal operation!");
+    return 0;
+  };
+
+  //! Compute pore pressure
+  //! \param[in] dt Time step size
+  virtual void compute_pore_pressure(double dt) {
+    throw std::runtime_error(
+        "Calling the base class function (compute_pore_pressure) in "
+        "ParticleBase:: illegal operation!");
+  };
+
+  //! Map drag force coefficient
+  virtual bool map_drag_force_coefficient() {
+    throw std::runtime_error(
+        "Calling the base class function (map_drag_force_coefficient) in "
+        "ParticleBase:: illegal operation!");
+    return 0;
+  };
+
+  //! Initialise particle pore pressure by watertable
+  virtual bool initialise_pore_pressure_watertable(
+      const unsigned dir_v, const unsigned dir_h, VectorDim& gravity,
+      std::map<double, double>& reference_points) {
+    throw std::runtime_error(
+        "Calling the base class function "
+        "(initial_pore_pressure_watertable) in "
+        "ParticleBase:: illegal operation!");
+    return false;
+  };
+
+  //! Initialise particle pore pressure by watertable
+  virtual bool assign_porosity() {
+    throw std::runtime_error(
+        "Calling the base class function "
+        "(assign_porosity) in "
+        "ParticleBase:: illegal operation!");
+    return false;
+  };
+
+  //! Initialise particle pore pressure by watertable
+  virtual bool assign_permeability() {
+    throw std::runtime_error(
+        "Calling the base class function "
+        "(assign_permeability) in "
+        "ParticleBase:: illegal operation!");
+    return false;
+  };
+
+  //! Return liquid mass
+  //! \retval liquid mass Liquid phase mass
+  virtual double liquid_mass() const {
+    throw std::runtime_error(
+        "Calling the base class function (liquid_mass) in "
+        "ParticleBase:: illegal operation!");
+    return 0;
+  };
+
+  //! Return velocity of the particle liquid phase
+  //! \retval liquid velocity Liquid phase velocity
+  virtual VectorDim liquid_velocity() const {
+    auto error = VectorDim::Zero();
+    throw std::runtime_error(
+        "Calling the base class function (liquid_velocity) in "
+        "ParticleBase:: illegal operation!");
+    return error;
+  };
+
+  //! Return porosity
+  //! \retval porosity Porosity
+  virtual double porosity() const {
+    throw std::runtime_error(
+        "Calling the base class function (porosity) in "
+        "ParticleBase:: illegal operation!");
+    return 0;
+  };
+  //----------------------------------------------------------------------------
 
  protected:
   //! particleBase id
