--- conflicted
+++ resolved
@@ -512,18 +512,17 @@
   }
 }
 
-<<<<<<< HEAD
 //! Add material id from material points to material_ids_
 template <unsigned Tdim, unsigned Tdof, unsigned Tnphases>
 void mpm::Node<Tdim, Tdof, Tnphases>::append_material_id(unsigned id) {
   std::lock_guard<std::mutex> guard(node_mutex_);
   material_ids_.emplace(id);
-=======
+}
+
 // Assign MPI rank to node
 template <unsigned Tdim, unsigned Tdof, unsigned Tnphases>
 bool mpm::Node<Tdim, Tdof, Tnphases>::mpi_rank(unsigned rank) {
   std::lock_guard<std::mutex> guard(node_mutex_);
   auto status = this->mpi_ranks_.insert(rank);
   return status.second;
->>>>>>> b0ae0aea
 }