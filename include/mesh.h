#ifndef MPM_MESH_H_
#define MPM_MESH_H_

#include <algorithm>
#include <array>
#include <limits>
#include <memory>
#include <numeric>
#include <vector>

// Eigen
#include "Eigen/Dense"
// MPI
#ifdef USE_MPI
#include "mpi.h"
#endif
// TBB
#include <tbb/parallel_for.h>
#include <tbb/parallel_for_each.h>

#include <tsl/robin_map.h>

#include "cell.h"
#include "container.h"
#include "factory.h"
#include "geometry.h"
#include "hdf5.h"
#include "levelset.h"
#include "logger.h"
#include "material/material.h"
#include "node.h"
#include "particle.h"
#include "particle_base.h"

namespace mpm {

//! Mesh class
//! \brief Base class that stores the information about meshes
//! \details Mesh class which stores the particles, nodes, cells and neighbours
//! \tparam Tdim Dimension
template <unsigned Tdim>
class Mesh {
 public:
  //! Define a vector of size dimension
  using VectorDim = Eigen::Matrix<double, Tdim, 1>;

  // Construct a mesh with a global unique id
  //! \param[in] id Global mesh id
  //! \param[in] isoparametric Mesh is isoparametric
  Mesh(unsigned id, bool isoparametric = true);

  //! Default destructor
  ~Mesh() = default;

  //! Delete copy constructor
  Mesh(const Mesh<Tdim>&) = delete;

  //! Delete assignement operator
  Mesh& operator=(const Mesh<Tdim>&) = delete;

  //! Return id of the mesh
  unsigned id() const { return id_; }

  //! Return if a mesh is isoparametric
  bool is_isoparametric() const { return isoparametric_; }

  //! Create nodes from coordinates
  //! \param[in] gnid Global node id
  //! \param[in] node_type Node type
  //! \param[in] coordinates Nodal coordinates
  //! \param[in] check_duplicates Parameter to check duplicates
  //! \retval status Create node status
  bool create_nodes(mpm::Index gnid, const std::string& node_type,
                    const std::vector<VectorDim>& coordinates,
                    bool check_duplicates = true);

  //! Add a node to the mesh
  //! \param[in] node A shared pointer to node
  //! \param[in] check_duplicates Parameter to check duplicates
  //! \retval insertion_status Return the successful addition of a node
  bool add_node(const std::shared_ptr<mpm::NodeBase<Tdim>>& node,
                bool check_duplicates = true);

  //! Remove a node from the mesh
  //! \param[in] node A shared pointer to node
  //! \retval insertion_status Return the successful addition of a node
  bool remove_node(const std::shared_ptr<mpm::NodeBase<Tdim>>& node);

  //! Return the number of nodes
  mpm::Index nnodes() const { return nodes_.size(); }

  //! Iterate over nodes
  //! \tparam Toper Callable object typically a baseclass functor
  template <typename Toper>
  void iterate_over_nodes(Toper oper);

  //! Iterate over nodes with predicate
  //! \tparam Toper Callable object typically a baseclass functor
  //! \tparam Tpred Predicate
  template <typename Toper, typename Tpred>
  void iterate_over_nodes_predicate(Toper oper, Tpred pred);

  //! Create a list of active nodes in mesh
  void find_active_nodes();

  //! Iterate over active nodes
  //! \tparam Toper Callable object typically a baseclass functor
  template <typename Toper>
  void iterate_over_active_nodes(Toper oper);

#ifdef USE_MPI
  //! All reduce over nodal scalar property
  //! \tparam Tgetfunctor Functor for getter
  //! \tparam Tsetfunctor Functor for setter
  //! \param[in] getter Getter function
  template <typename Tgetfunctor, typename Tsetfunctor>
  void allreduce_nodal_scalar_property(Tgetfunctor getter, Tsetfunctor setter);
#endif

#ifdef USE_MPI
  //! All reduce over nodal vector property
  //! \tparam Tgetfunctor Functor for getter
  //! \tparam Tsetfunctor Functor for setter
  //! \param[in] getter Getter function
  template <typename Tgetfunctor, typename Tsetfunctor>
  void allreduce_nodal_vector_property(Tgetfunctor getter, Tsetfunctor setter);
#endif

  //! Create cells from list of nodes
  //! \param[in] gcid Global cell id
  //! \param[in] element Element type
  //! \param[in] cells Node ids of cells
  //! \param[in] check_duplicates Parameter to check duplicates
  //! \retval status Create cells status
  bool create_cells(mpm::Index gnid,
                    const std::shared_ptr<mpm::Element<Tdim>>& element,
                    const std::vector<std::vector<mpm::Index>>& cells,
                    bool check_duplicates = true);

  //! Add a cell from the mesh
  //! \param[in] cell A shared pointer to cell
  //! \param[in] check_duplicates Parameter to check duplicates
  //! \retval insertion_status Return the successful addition of a cell
  bool add_cell(const std::shared_ptr<mpm::Cell<Tdim>>& cell,
                bool check_duplicates = true);

  //! Remove a cell from the mesh
  //! \param[in] cell A shared pointer to cell
  //! \retval insertion_status Return the successful addition of a cell
  bool remove_cell(const std::shared_ptr<mpm::Cell<Tdim>>& cell);

  //! Number of cells in the mesh
  mpm::Index ncells() const { return cells_.size(); }

  //! Iterate over cells
  //! \tparam Toper Callable object typically a baseclass functor
  template <typename Toper>
  void iterate_over_cells(Toper oper);

  //! Create particles from coordinates
  //! \param[in] gpids Global particle ids
  //! \param[in] particle_type Particle type
  //! \param[in] coordinates Nodal coordinates
  //! \param[in] check_duplicates Parameter to check duplicates
  //! \retval status Create particle status
  bool create_particles(const std::vector<mpm::Index>& gpids,
                        const std::string& particle_type,
                        const std::vector<VectorDim>& coordinates,
                        bool check_duplicates = true);

  //! Add a particle to the mesh
  //! \param[in] particle A shared pointer to particle
  //! \param[in] checks Parameter to check duplicates and addition
  //! \retval insertion_status Return the successful addition of a particle
  bool add_particle(const std::shared_ptr<mpm::ParticleBase<Tdim>>& particle,
                    bool checks = true);

  //! Remove a particle from the mesh
  //! \param[in] particle A shared pointer to particle
  //! \retval insertion_status Return the successful addition of a particle
  bool remove_particle(
      const std::shared_ptr<mpm::ParticleBase<Tdim>>& particle);

  //! Remove a particle by id
  bool remove_particle_by_id(mpm::Index id);

  //! Number of particles in the mesh
  mpm::Index nparticles() const { return particles_.size(); }

  //! Locate particles in a cell
  //! Iterate over all cells in a mesh to find the cell in which particles
  //! are located.
  //! \retval particles Particles which cannot be located in the mesh
  std::vector<std::shared_ptr<mpm::ParticleBase<Tdim>>> locate_particles_mesh();

  //! Iterate over particles
  //! \tparam Toper Callable object typically a baseclass functor
  template <typename Toper>
  void iterate_over_particles(Toper oper);

  //! Iterate over particle set
  //! \tparam Toper Callable object typically a baseclass functor
  //! \param[in] set_id particle set id
  template <typename Toper>
  void iterate_over_particle_set(unsigned set_id, Toper oper);

  //! Return coordinates of particles
  std::vector<Eigen::Matrix<double, 3, 1>> particle_coordinates();

  //! Return particles vector data
  //! \param[in] attribute Name of the vector data attribute
  //! \param[in] phase Index corresponding to the phase
  std::vector<Eigen::Matrix<double, 3, 1>> particles_vector_data(
      const std::string& attribute, unsigned phase);

  //! Assign velocity constraints to nodes
  //! \param[in] velocity_constraints Constraint at node, dir, and velocity
  bool assign_velocity_constraints(
      const std::vector<std::tuple<mpm::Index, unsigned, double>>&
          velocity_constraints);

  //! Assign velocity constraints to cells
  //! \param[in] velocity_constraints Constraint at cell id, face id, dir, and
  //! velocity
  bool assign_cell_velocity_constraints(
      const std::vector<std::tuple<mpm::Index, unsigned, unsigned, double>>&
          velocity_constraints);

  //! Assign friction constraints to nodes
  //! \param[in] friction_constraints Constraint at node, dir, sign, and
  //! friction
  bool assign_friction_constraints(
      const std::vector<std::tuple<mpm::Index, unsigned, int, double>>&
          friction_constraints);

  //! Compute and assign rotation matrix to nodes
  //! \param[in] euler_angles Map of node number and respective euler_angles
  bool compute_nodal_rotation_matrices(
      const std::map<mpm::Index, Eigen::Matrix<double, Tdim, 1>>& euler_angles);

  //! Assign particles volumes
  //! \param[in] particle_volumes Volume at dir on particle
  bool assign_particles_volumes(
      const std::vector<std::tuple<mpm::Index, double>>& particle_volumes);

  //! Assign particles tractions
  //! \param[in] particle_tractions Traction at dir on particle
  bool assign_particles_tractions(
      const std::vector<std::tuple<mpm::Index, unsigned, double>>&
          particle_tractions);

  //! Assign nodal traction force
  //! \param[in] nodal_tractions Traction at dir on nodes
  bool assign_nodal_tractions(
      const std::vector<std::tuple<mpm::Index, unsigned, double>>&
          nodal_tractions);

  //! Assign particles velocity constraints
  //! \param[in] particle_velocity_constraints velocity at dir on particle
  bool assign_particles_velocity_constraints(
      const std::vector<std::tuple<mpm::Index, unsigned, double>>&
          particle_velocity_constraints);

  //! Assign particles stresses
  //! \param[in] particle_stresses Initial stresses of particle
  bool assign_particles_stresses(
      const std::vector<Eigen::Matrix<double, 6, 1>>& particle_stresses);

  //! Assign particles cells
  //! \param[in] particles_cells Particles and cells
  bool assign_particles_cells(
      const std::vector<std::array<mpm::Index, 2>>& particles_cells);

  //! Return particles cells
  //! \retval particles_cells Particles and cells
  std::vector<std::array<mpm::Index, 2>> particles_cells() const;

  //! Return status of the mesh. A mesh is active, if at least one particle is
  //! present
  bool status() const { return particles_.size(); }

  //! Generate points
  //! \param[in] nquadratures Number of points per direction in cell
  //! \retval point Material point coordinates
  std::vector<VectorDim> generate_material_points(unsigned nquadratures = 1);

  //! Find cell neighbours
  void compute_cell_neighbours();

  //! Add a neighbour mesh, using the local id for the new mesh and a mesh
  //! pointer
  //! \param[in] local_id local id of the mesh
  //! \param[in] neighbour A shared pointer to the neighbouring mesh
  //! \retval insertion_status Return the successful addition of a node
  bool add_neighbour(unsigned local_id,
                     const std::shared_ptr<Mesh<Tdim>>& neighbour);

  //! Return the number of neighbouring meshes
  unsigned nneighbours() const { return neighbour_meshes_.size(); }

  //! Write HDF5 particles
  //! \param[in] phase Index corresponding to the phase
  //! \param[in] filename Name of HDF5 file to write particles data
  //! \retval status Status of writing HDF5 output
  bool write_particles_hdf5(unsigned phase, const std::string& filename);

  //! Read HDF5 particles
  //! \param[in] phase Index corresponding to the phase
  //! \param[in] filename Name of HDF5 file to write particles data
  //! \retval status Status of reading HDF5 output
  bool read_particles_hdf5(unsigned phase, const std::string& filename);

  //! Return nodal coordinates
  std::vector<Eigen::Matrix<double, 3, 1>> nodal_coordinates() const;

  //! Return node pairs
  std::vector<std::array<mpm::Index, 2>> node_pairs() const;

  //! Create map of container of particles in sets
  //! \param[in] map of particles ids in sets
  //! \param[in] check_duplicates Parameter to check duplicates
  //! \retval status Status of  create particle sets
  bool create_particle_sets(
      const tsl::robin_map<mpm::Index, std::vector<mpm::Index>>& particle_sets,
      bool check_duplicates);

<<<<<<< HEAD
  //! Return the number of level sets defined
  //! \retval number of level sets
  unsigned nlevelsets() const { return level_sets_.size(); }
=======
  //! Get the container of cell
  mpm::Container<Cell<Tdim>> cells();

  //! Return particle cell ids
  std::map<mpm::Index, mpm::Index>* particles_cell_ids();
>>>>>>> b0b3ab90

 private:
  // Locate a particle in mesh cells
  bool locate_particle_cells(
      const std::shared_ptr<mpm::ParticleBase<Tdim>>& particle);

 private:
  //! mesh id
  unsigned id_{std::numeric_limits<unsigned>::max()};
  //! Isoparametric mesh
  bool isoparametric_{true};
  //! Container of mesh neighbours
  Map<Mesh<Tdim>> neighbour_meshes_;
  //! Container of particles
  Container<ParticleBase<Tdim>> particles_;
  //! Container of particles ids and cell ids
  std::map<mpm::Index, mpm::Index> particles_cell_ids_;
  //! Container of particle sets
  tsl::robin_map<unsigned, Container<ParticleBase<Tdim>>> particle_sets_;
  //! Map of particles for fast retrieval
  Map<ParticleBase<Tdim>> map_particles_;
  //! Container of nodes
  Container<NodeBase<Tdim>> nodes_;
  //! Container of node sets
  tsl::robin_map<unsigned, Container<NodeBase<Tdim>>> node_sets_;
  //! Container of active nodes
  Container<NodeBase<Tdim>> active_nodes_;
  //! Map of nodes for fast retrieval
  Map<NodeBase<Tdim>> map_nodes_;
  //! Map of cells for fast retrieval
  Map<Cell<Tdim>> map_cells_;
  //! Container of cells
  Container<Cell<Tdim>> cells_;
  //! Faces and cells
  std::multimap<std::vector<mpm::Index>, mpm::Index> faces_cells_;
  //! Logger
  std::unique_ptr<spdlog::logger> console_;
  // Level sets
  std::unordered_map<unsigned, std::shared_ptr<LevelSet<Tdim>>> level_sets_;
};  // Mesh class
}  // namespace mpm

#include "mesh.tcc"

#endif  // MPM_MESH_H_<|MERGE_RESOLUTION|>--- conflicted
+++ resolved
@@ -324,17 +324,15 @@
       const tsl::robin_map<mpm::Index, std::vector<mpm::Index>>& particle_sets,
       bool check_duplicates);
 
-<<<<<<< HEAD
   //! Return the number of level sets defined
   //! \retval number of level sets
   unsigned nlevelsets() const { return level_sets_.size(); }
-=======
+
   //! Get the container of cell
   mpm::Container<Cell<Tdim>> cells();
 
   //! Return particle cell ids
   std::map<mpm::Index, mpm::Index>* particles_cell_ids();
->>>>>>> b0b3ab90
 
  private:
   // Locate a particle in mesh cells
