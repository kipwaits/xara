#ifndef MPM_POD_H_
#define MPM_POD_H_

// HDF5
#include "hdf5.h"
#include "hdf5_hl.h"

#include "data_types.h"

namespace mpm {
// Define a struct of particle
typedef struct PODParticle {
  // Index
  mpm::Index id;
  // Mass
  double mass;
  // Volume
  double volume;
  // Pressure
  double pressure;
  // Coordinates
  double coord_x, coord_y, coord_z;
  // Displacement
  double displacement_x, displacement_y, displacement_z;
  // Natural particle size
  double nsize_x, nsize_y, nsize_z;
  // Velocity
  double velocity_x, velocity_y, velocity_z;
  // Acceleration
  double acceleration_x, acceleration_y, acceleration_z;
  // Stresses
  double stress_xx, stress_yy, stress_zz;
  double tau_xy, tau_yz, tau_xz;
  // Strains
  double strain_xx, strain_yy, strain_zz;
  double gamma_xy, gamma_yz, gamma_xz;
  // Deformation gradient
  double defgrad_00, defgrad_01, defgrad_02;
  double defgrad_10, defgrad_11, defgrad_12;
  double defgrad_20, defgrad_21, defgrad_22;
<<<<<<< HEAD
=======
  // Mapping matrix
  bool initialise_mapping_matrix;
  double mapping_matrix_00, mapping_matrix_01, mapping_matrix_02;
  double mapping_matrix_10, mapping_matrix_11, mapping_matrix_12;
  double mapping_matrix_20, mapping_matrix_21, mapping_matrix_22;
>>>>>>> ab9933b8
  // Status
  bool status;
  // Index
  mpm::Index cell_id;
  // Material id
  unsigned material_id;
  // Number of state variables
  unsigned nstate_vars;
  // State variables (init to zero)
  double svars[20] = {0};
  // Destructor
  virtual ~PODParticle() = default;
} PODParticle;

namespace pod {
namespace particle {
const hsize_t NFIELDS = 74;

const size_t dst_size = sizeof(PODParticle);

// Destination offset
extern const size_t dst_offset[NFIELDS];

// Destination size
extern const size_t dst_sizes[NFIELDS];

// Define particle field information
extern const char* field_names[NFIELDS];

// Initialize field types
extern const hid_t field_type[NFIELDS];

}  // namespace particle
}  // namespace pod

}  // namespace mpm

#endif  // MPM_POD_H_<|MERGE_RESOLUTION|>--- conflicted
+++ resolved
@@ -38,14 +38,11 @@
   double defgrad_00, defgrad_01, defgrad_02;
   double defgrad_10, defgrad_11, defgrad_12;
   double defgrad_20, defgrad_21, defgrad_22;
-<<<<<<< HEAD
-=======
   // Mapping matrix
   bool initialise_mapping_matrix;
   double mapping_matrix_00, mapping_matrix_01, mapping_matrix_02;
   double mapping_matrix_10, mapping_matrix_11, mapping_matrix_12;
   double mapping_matrix_20, mapping_matrix_21, mapping_matrix_22;
->>>>>>> ab9933b8
   // Status
   bool status;
   // Index
