--- conflicted
+++ resolved
@@ -466,7 +466,6 @@
   //! Inject particles
   void inject_particles(double current_time);
 
-<<<<<<< HEAD
   //! Compute free surface
   bool compute_free_surface(
       double tolerance = std::numeric_limits<unsigned>::epsilon());
@@ -494,10 +493,7 @@
       Eigen::SparseMatrix<double>& correction_matrix,
       Eigen::VectorXd& pressure_increment, double dt);
 
-  // Create the nodal properties' pool
-=======
   // Create the nodal properties' map
->>>>>>> 7d4fe752
   void create_nodal_properties();
 
   // Initialise the nodal properties' map
