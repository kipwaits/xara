--- conflicted
+++ resolved
@@ -1,198 +1,194 @@
-/* ****************************************************************** **
-**    OpenSees - Open System for Earthquake Engineering Simulation    **
-**          Pacific Earthquake Engineering Research Center            **
-**                                                                    **
-**                                                                    **
-** (C) Copyright 1999, The Regents of the University of California    **
-** All Rights Reserved.                                               **
-**                                                                    **
-** Commercial use of this program without express permission of the   **
-** University of California, Berkeley, is strictly prohibited.  See   **
-** file 'COPYRIGHT'  in main directory for information on usage and   **
-** redistribution,  and for a DISCLAIMER OF ALL WARRANTIES.           **
-**                                                                    **
-** Developed by:                                                      **
-**   Frank McKenna (fmckenna@ce.berkeley.edu)                         **
-**   Gregory L. Fenves (fenves@ce.berkeley.edu)                       **
-**   Filip C. Filippou (filippou@ce.berkeley.edu)                     **
-**                                                                    **
-** ****************************************************************** */
-                                                                        
-// $Revision: 1.12 $
-// $Date: 2008-06-13 22:24:48 $
-// $Source: /usr/local/cvs/OpenSees/SRC/matrix/Vector.h,v $
-
-// Written: fmk 
-// Created: 11/96
-//
-// Description: This file contains the class definition for Vector.
-// Vector is a concrete class implementing the vector abstraction.
-
-#ifndef Vector_h
-#define Vector_h 
-
-<<<<<<< HEAD
-#include <OPS_Globals.h>
-#include <memory>
-=======
-// #include <OPS_Globals.h>
->>>>>>> 7974801b
-
-#define VECTOR_VERY_LARGE_VALUE 1.0e200
-
-class Matrix; 
-class Message;
-class SystemOfEqn;
-class OPS_Stream;
-class ID;
-namespace OpenSees {
-  template<int n, typename T> struct VectorND;
-  template<int nr, int nc, typename T> struct MatrixND;
-};
-
-class Vector
-{
-  public:
-    // constructors and destructor
-    Vector();
-    Vector(int);
-    Vector(const Vector &);    
-    template <int n> Vector(OpenSees::VectorND<n,double> v)
-      : sz(v.size()), theData(v.values), fromFree(1)
-    {
-    }
-    Vector(double *data, int size);
-    Vector(std::shared_ptr<double[]>, int size);
-#if !defined(NO_CXX11_MOVE)
-    Vector(Vector &&);    
-#endif
-
-    ~Vector();
-
-    // utility methods
-    int setData(double *newData, int size);
-    int Assemble(const Vector &V, const ID &l, double fact = 1.0);
-    double Norm(void) const;
-    double pNorm(int p) const;
-    inline int Size(void) const;
-    int resize(int newSize);
-    inline void Zero(void);
-    int Normalize(void);
-    
-    int addVector(const Vector &other, double factOther);
-    int addVector(double factThis, const Vector &other, double factOther);
-    int addMatrixVector(double factThis, const Matrix &m, const Vector &v, double factOther); 
-    int addMatrixTransposeVector(double factThis, const Matrix &m, const Vector &v, double factOther);
-
-    // overloaded operators
-    inline double operator()(int x) const;
-    inline double &operator()(int x);
-    double operator[](int x) const;  // these two operator do bounds checks
-    double &operator[](int x);
-    Vector operator()(const ID &rows) const;
-    Vector &operator=(const Vector  &V);
-#if !defined(NO_CXX11_MOVE)   
-    Vector &operator=(Vector  &&V);
-#endif
-    Vector &operator+=(double fact);
-    Vector &operator-=(double fact);
-    Vector &operator*=(double fact);
-    Vector &operator/=(double fact); 
-
-    Vector operator+(double fact) const;
-    Vector operator-(double fact) const;
-    Vector operator*(double fact) const;
-    Vector operator/(double fact) const;
-    
-    Vector &operator+=(const Vector &V);
-    Vector &operator-=(const Vector &V);
-    
-    Vector operator+(const Vector &V) const;
-    Vector operator-(const Vector &V) const;
-    double operator^(const Vector &V) const;
-    Vector operator/(const Matrix &M) const;
-
-    int operator==(const Vector &V) const;
-    int operator==(double) const;
-    int operator!=(const Vector &V) const;
-    int operator!=(double) const;
-
-    //operator added by Manish @ UB
-    Matrix operator%(const Vector &V) const;
-
-    // methods added by Remo
-    int  Assemble(const Vector &V, int init_row, double fact = 1.0);
-    int  Extract (const Vector &V, int init_row, double fact = 1.0); 
-  
-    friend OPS_Stream &operator<<(OPS_Stream &s, const Vector &V);
-    // friend istream &operator>>(istream &s, Vector &V);    
-    friend Vector operator*(double a, const Vector &V);
-    
-    friend class Message;
-    friend class SystemOfEqn;
-    friend class Matrix;
-//  template<int n> friend struct OpenSees::VectorND;
-    template<int n, typename> friend struct OpenSees::VectorND;
-    template<int nr, int nc, typename> friend struct OpenSees::MatrixND;
-    friend class UDP_Socket;
-    friend class TCP_Socket;
-    friend class TCP_SocketSSL;
-    friend class TCP_SocketNoDelay;    
-    friend class MPI_Channel;
-    friend class MySqlDatastore;
-    friend class BerkeleyDbDatastore;
-    
-  private:
-    int sz;
-    double *theData;
-    int fromFree;
-//  static double VECTOR_NOT_VALID_ENTRY;
-};
-
-
-/********* INLINED VECTOR FUNCTIONS ***********/
-inline int 
-Vector::Size(void) const 
-{
-  return sz;
-}
-
-
-inline void
-Vector::Zero(void){
-  for (int i=0; i<sz; i++) theData[i] = 0.0;
-}
-
-
-inline double 
-Vector::operator()(int x) const
-{
-#ifdef _G3DEBUG
-  // check if it is inside range [0,sz-1]
-  if (x < 0 || x >= sz) {
-      opserr << "Vector::(loc) - loc " << x << " outside range [0, " << sz-1 << endln;
-      return VECTOR_NOT_VALID_ENTRY;
-  }
-#endif
-
-  return theData[x];
-}
-
-
-inline double &
-Vector::operator()(int x)
-{
-#ifdef _G3DEBUG
-  // check if it is inside range [0,sz-1]
-  if (x < 0 || x >= sz) {
-      opserr << "Vector::(loc) - loc " << x << " outside range [0, " << sz-1 << endln;
-      return VECTOR_NOT_VALID_ENTRY;
-  }
-#endif
-  
-  return theData[x];
-}
-
-
-#endif
-
+/* ****************************************************************** **
+**    OpenSees - Open System for Earthquake Engineering Simulation    **
+**          Pacific Earthquake Engineering Research Center            **
+**                                                                    **
+**                                                                    **
+** (C) Copyright 1999, The Regents of the University of California    **
+** All Rights Reserved.                                               **
+**                                                                    **
+** Commercial use of this program without express permission of the   **
+** University of California, Berkeley, is strictly prohibited.  See   **
+** file 'COPYRIGHT'  in main directory for information on usage and   **
+** redistribution,  and for a DISCLAIMER OF ALL WARRANTIES.           **
+**                                                                    **
+** Developed by:                                                      **
+**   Frank McKenna (fmckenna@ce.berkeley.edu)                         **
+**   Gregory L. Fenves (fenves@ce.berkeley.edu)                       **
+**   Filip C. Filippou (filippou@ce.berkeley.edu)                     **
+**                                                                    **
+** ****************************************************************** */
+                                                                        
+// $Revision: 1.12 $
+// $Date: 2008-06-13 22:24:48 $
+// $Source: /usr/local/cvs/OpenSees/SRC/matrix/Vector.h,v $
+
+// Written: fmk 
+// Created: 11/96
+//
+// Description: This file contains the class definition for Vector.
+// Vector is a concrete class implementing the vector abstraction.
+
+#ifndef Vector_h
+#define Vector_h 
+
+// #include <OPS_Globals.h>
+#include <memory>
+
+#define VECTOR_VERY_LARGE_VALUE 1.0e200
+
+class Matrix; 
+class Message;
+class SystemOfEqn;
+class OPS_Stream;
+class ID;
+namespace OpenSees {
+  template<int n, typename T> struct VectorND;
+  template<int nr, int nc, typename T> struct MatrixND;
+};
+
+class Vector
+{
+  public:
+    // constructors and destructor
+    Vector();
+    Vector(int);
+    Vector(const Vector &);    
+    template <int n> Vector(OpenSees::VectorND<n,double> v)
+      : sz(v.size()), theData(v.values), fromFree(1)
+    {
+    }
+    Vector(double *data, int size);
+    Vector(std::shared_ptr<double[]>, int size);
+#if !defined(NO_CXX11_MOVE)
+    Vector(Vector &&);    
+#endif
+
+    ~Vector();
+
+    // utility methods
+    int setData(double *newData, int size);
+    int Assemble(const Vector &V, const ID &l, double fact = 1.0);
+    double Norm(void) const;
+    double pNorm(int p) const;
+    inline int Size(void) const;
+    int resize(int newSize);
+    inline void Zero(void);
+    int Normalize(void);
+    
+    int addVector(const Vector &other, double factOther);
+    int addVector(double factThis, const Vector &other, double factOther);
+    int addMatrixVector(double factThis, const Matrix &m, const Vector &v, double factOther); 
+    int addMatrixTransposeVector(double factThis, const Matrix &m, const Vector &v, double factOther);
+
+    // overloaded operators
+    inline double operator()(int x) const;
+    inline double &operator()(int x);
+    double operator[](int x) const;  // these two operator do bounds checks
+    double &operator[](int x);
+    Vector operator()(const ID &rows) const;
+    Vector &operator=(const Vector  &V);
+#if !defined(NO_CXX11_MOVE)   
+    Vector &operator=(Vector  &&V);
+#endif
+    Vector &operator+=(double fact);
+    Vector &operator-=(double fact);
+    Vector &operator*=(double fact);
+    Vector &operator/=(double fact); 
+
+    Vector operator+(double fact) const;
+    Vector operator-(double fact) const;
+    Vector operator*(double fact) const;
+    Vector operator/(double fact) const;
+    
+    Vector &operator+=(const Vector &V);
+    Vector &operator-=(const Vector &V);
+    
+    Vector operator+(const Vector &V) const;
+    Vector operator-(const Vector &V) const;
+    double operator^(const Vector &V) const;
+    Vector operator/(const Matrix &M) const;
+
+    int operator==(const Vector &V) const;
+    int operator==(double) const;
+    int operator!=(const Vector &V) const;
+    int operator!=(double) const;
+
+    //operator added by Manish @ UB
+    Matrix operator%(const Vector &V) const;
+
+    // methods added by Remo
+    int  Assemble(const Vector &V, int init_row, double fact = 1.0);
+    int  Extract (const Vector &V, int init_row, double fact = 1.0); 
+  
+    friend OPS_Stream &operator<<(OPS_Stream &s, const Vector &V);
+    // friend istream &operator>>(istream &s, Vector &V);    
+    friend Vector operator*(double a, const Vector &V);
+    
+    friend class Message;
+    friend class SystemOfEqn;
+    friend class Matrix;
+//  template<int n> friend struct OpenSees::VectorND;
+    template<int n, typename> friend struct OpenSees::VectorND;
+    template<int nr, int nc, typename> friend struct OpenSees::MatrixND;
+    friend class UDP_Socket;
+    friend class TCP_Socket;
+    friend class TCP_SocketSSL;
+    friend class TCP_SocketNoDelay;    
+    friend class MPI_Channel;
+    friend class MySqlDatastore;
+    friend class BerkeleyDbDatastore;
+    
+  private:
+    int sz;
+    double *theData;
+    int fromFree;
+//  static double VECTOR_NOT_VALID_ENTRY;
+};
+
+
+/********* INLINED VECTOR FUNCTIONS ***********/
+inline int 
+Vector::Size(void) const 
+{
+  return sz;
+}
+
+
+inline void
+Vector::Zero(void){
+  for (int i=0; i<sz; i++) theData[i] = 0.0;
+}
+
+
+inline double 
+Vector::operator()(int x) const
+{
+#ifdef _G3DEBUG
+  // check if it is inside range [0,sz-1]
+  if (x < 0 || x >= sz) {
+      opserr << "Vector::(loc) - loc " << x << " outside range [0, " << sz-1 << endln;
+      return VECTOR_NOT_VALID_ENTRY;
+  }
+#endif
+
+  return theData[x];
+}
+
+
+inline double &
+Vector::operator()(int x)
+{
+#ifdef _G3DEBUG
+  // check if it is inside range [0,sz-1]
+  if (x < 0 || x >= sz) {
+      opserr << "Vector::(loc) - loc " << x << " outside range [0, " << sz-1 << endln;
+      return VECTOR_NOT_VALID_ENTRY;
+  }
+#endif
+  
+  return theData[x];
+}
+
+
+#endif
+