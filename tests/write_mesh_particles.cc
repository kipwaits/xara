--- conflicted
+++ resolved
@@ -15,12 +15,9 @@
   auto mesh_reader = "Ascii2D";
   std::string material = "LinearElastic2D";
   std::vector<double> gravity{{0., -9.81}};
-<<<<<<< HEAD
   std::vector<unsigned> material_id{{1}};
-=======
   std::vector<double> xvalues{{0.0, 0.5, 1.0}};
   std::vector<double> fxvalues{{0.0, 1.0, 1.0}};
->>>>>>> 8838a747
 
   // 3D
   if (dim == 3) {
