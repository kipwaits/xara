--- conflicted
+++ resolved
@@ -670,12 +670,7 @@
       double traction = std::get<2>(particle_traction);
 
       if (map_particles_.find(pid) != map_particles_.end())
-<<<<<<< HEAD
-        status = map_particles_[pid]->assign_traction(phase, dir, traction,
-                                                      mfunction);
-=======
-        status = map_particles_[pid]->assign_traction(dir, traction);
->>>>>>> 0367d187
+        status = map_particles_[pid]->assign_traction(dir, traction, mfunction);
 
       if (!status) throw std::runtime_error("Traction is invalid for particle");
     }
