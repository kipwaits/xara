#pragma once
#include <stdio.h>
#include <vector>
#include <array>

// ============================================
// VectorND and MatrixND are not required here
// because the linear algebra operations are not used
// --------------------------------------------
#include <VectorND.h>
// #include <MatrixND.h>
using OpenSees::VectorND;
// using OpenSees::MatrixND;
// ============================================
template <int ndim>
class PeriParticle
{
public:
<<<<<<< HEAD
//using Array = std::array<double, ndim>;
  using Array = VectorND<ndim>;

  // // Print a representation of the domain
  // void print(int flag);
  // ============================================
  // DATA
  // ============================================
  int                 numfam;
  std::vector<int>    nodefam;
  std::vector<double> vol;
  std::vector<double> correction, bond_dmg;

  double              vol_h;
  Array coord;
  Array bforce, bdisp, pforce;
  Array disp, vel, acc;
  std::array<int, ndim>    is_force_bound, is_disp_bound;
  std::array<double, (ndim-1)*3> stress, strain;
  double              energy;
  std::array<double, 6> misc;
=======
	// // Print a representation of the domain
	// void print(int flag);
	// ============================================
	// DATA
	// ============================================
	int numfam;
	std::vector<int> nodefam;
	std::array<double, ndim> coord;
	std::vector<double> vol;
	double vol_h;
	std::vector<double> correction, bond_dmg;
	std::array<int, ndim> is_force_bound, is_disp_bound;
	std::array<double, ndim> bforce, bdisp, pforce;
	std::array<double, (ndim - 1) * 3> stress, strain;
	std::array<double, ndim> disp, vel, acc;
	double energy;
	std::array<double, 6> misc;
>>>>>>> b9dbfccd
};<|MERGE_RESOLUTION|>--- conflicted
+++ resolved
@@ -16,45 +16,26 @@
 class PeriParticle
 {
 public:
-<<<<<<< HEAD
-//using Array = std::array<double, ndim>;
-  using Array = VectorND<ndim>;
+//  using Array = std::array<double, ndim>;
+    template <int nd> 
+    using Array = VectorND<nd>;
 
-  // // Print a representation of the domain
-  // void print(int flag);
-  // ============================================
-  // DATA
-  // ============================================
-  int                 numfam;
-  std::vector<int>    nodefam;
-  std::vector<double> vol;
-  std::vector<double> correction, bond_dmg;
+    // // Print a representation of the domain
+    // void print(int flag);
+    // ============================================
+    // DATA
+    // ============================================
+    int numfam;
+    std::vector<int> nodefam;
+    std::vector<double> vol;
+    std::vector<double> correction, bond_dmg;
 
-  double              vol_h;
-  Array coord;
-  Array bforce, bdisp, pforce;
-  Array disp, vel, acc;
-  std::array<int, ndim>    is_force_bound, is_disp_bound;
-  std::array<double, (ndim-1)*3> stress, strain;
-  double              energy;
-  std::array<double, 6> misc;
-=======
-	// // Print a representation of the domain
-	// void print(int flag);
-	// ============================================
-	// DATA
-	// ============================================
-	int numfam;
-	std::vector<int> nodefam;
-	std::array<double, ndim> coord;
-	std::vector<double> vol;
-	double vol_h;
-	std::vector<double> correction, bond_dmg;
-	std::array<int, ndim> is_force_bound, is_disp_bound;
-	std::array<double, ndim> bforce, bdisp, pforce;
-	std::array<double, (ndim - 1) * 3> stress, strain;
-	std::array<double, ndim> disp, vel, acc;
-	double energy;
-	std::array<double, 6> misc;
->>>>>>> b9dbfccd
+    double vol_h;
+    Array<ndim> coord;
+    Array<ndim> bforce, bdisp, pforce;
+    Array<ndim> disp, vel, acc;
+    std::array<int, ndim> is_force_bound, is_disp_bound;
+    std::array<double, (ndim-1)*3> stress, strain;
+    double  energy;
+    std::array<double, 6> misc;
 };