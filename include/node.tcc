--- conflicted
+++ resolved
@@ -140,23 +140,6 @@
   // Update/assign internal force
   node_mutex_.lock();
   internal_force_.col(phase) = internal_force_.col(phase) * factor + force;
-  node_mutex_.unlock();
-}
-
-//! Update correction force
-template <unsigned Tdim, unsigned Tdof, unsigned Tnphases>
-void mpm::Node<Tdim, Tdof, Tnphases>::update_correction_force(
-    bool update, unsigned phase,
-    const Eigen::Matrix<double, Tdim, 1>& force) noexcept {
-  // Assert
-  assert(phase < Tnphases);
-
-  // Decide to update or assign
-  const double factor = (update == true) ? 1. : 0.;
-
-  // Update/assign correction force
-  node_mutex_.lock();
-  correction_force_.col(phase) = correction_force_.col(phase) * factor + force;
   node_mutex_.unlock();
 }
 
@@ -600,109 +583,6 @@
   return status.second;
 }
 
-<<<<<<< HEAD
-//! Update density at the nodes from particle
-template <unsigned Tdim, unsigned Tdof, unsigned Tnphases>
-void mpm::Node<Tdim, Tdof, Tnphases>::update_density(bool update,
-                                                     unsigned phase,
-                                                     double density) noexcept {
-  // Decide to update or assign
-  const double factor = (update == true) ? 1. : 0.;
-
-  // Update/assign mass
-  node_mutex_.lock();
-  density_(phase) = (density_(phase) * factor) + density;
-  node_mutex_.unlock();
-}
-
-//! Compute mass density (Z. Wiezckowski, 2004)
-//! density = mass / lumped volume
-template <unsigned Tdim, unsigned Tdof, unsigned Tnphases>
-void mpm::Node<Tdim, Tdof, Tnphases>::compute_density() {
-  const double tolerance = 1.E-16;  // std::numeric_limits<double>::lowest();
-
-  for (unsigned phase = 0; phase < Tnphases; ++phase) {
-    if (mass_(phase) > tolerance) {
-      if (volume_(phase) > tolerance)
-        density_(phase) = mass_(phase) / volume_(phase);
-
-      // Check to see if value is below threshold
-      if (std::abs(density_(phase)) < tolerance) density_(phase) = 0.;
-    }
-  }
-}
-
-//! Update pressure increment at the node
-template <unsigned Tdim, unsigned Tdof, unsigned Tnphases>
-void mpm::Node<Tdim, Tdof, Tnphases>::update_pressure_increment(
-    const Eigen::VectorXd& pressure_increment, unsigned phase,
-    double current_time) {
-  this->pressure_increment_ = pressure_increment(active_id_);
-
-  // If pressure boundary, increment is zero
-  if (pressure_constraints_.find(phase) != pressure_constraints_.end() ||
-      this->free_surface())
-    this->pressure_increment_ = 0;
-}
-
-//! Compute nodal correction force
-template <unsigned Tdim, unsigned Tdof, unsigned Tnphases>
-bool mpm::Node<Tdim, Tdof, Tnphases>::compute_nodal_correction_force(
-    const VectorDim& correction_force) {
-  bool status = true;
-
-  try {
-    // Compute correction force for water phase
-    correction_force_.col(0) = correction_force;
-  } catch (std::exception& exception) {
-    console_->error("{} #{}: {}\n", __FILE__, __LINE__, exception.what());
-    status = false;
-  }
-  return status;
-}
-
-//! Compute semi-implicit acceleration and velocity
-template <unsigned Tdim, unsigned Tdof, unsigned Tnphases>
-bool mpm::Node<Tdim, Tdof, Tnphases>::
-    compute_acceleration_velocity_navierstokes_semi_implicit(unsigned phase,
-                                                             double dt) {
-  bool status = true;
-  const double tolerance = std::numeric_limits<double>::min();
-  try {
-
-    Eigen::Matrix<double, Tdim, 1> acceleration_corrected =
-        correction_force_.col(phase) / mass_(phase);
-
-    // Acceleration
-    this->acceleration_.col(phase) += acceleration_corrected;
-
-    // Update velocity
-    velocity_.col(phase) += acceleration_corrected * dt;
-
-    // Apply friction constraints
-    this->apply_friction_constraints(dt);
-
-    // Apply velocity constraints, which also sets acceleration to 0,
-    // when velocity is set.
-    this->apply_velocity_constraints();
-
-    // Set a threshold
-    for (unsigned i = 0; i < Tdim; ++i) {
-      if (std::abs(velocity_.col(phase)(i)) < tolerance)
-        velocity_.col(phase)(i) = 0.;
-      if (std::abs(acceleration_.col(phase)(i)) < tolerance)
-        acceleration_.col(phase)(i) = 0.;
-    }
-
-  } catch (std::exception& exception) {
-    console_->error("{} #{}: {}\n", __FILE__, __LINE__, exception.what());
-    status = false;
-  }
-  return status;
-}
-
-=======
->>>>>>> 72dbc24b
 //! Update nodal property at the nodes from particle
 template <unsigned Tdim, unsigned Tdof, unsigned Tnphases>
 void mpm::Node<Tdim, Tdof, Tnphases>::update_property(
