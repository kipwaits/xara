#ifndef MPM_MPM_BASE_H_
#define MPM_MPM_BASE_H_

#include <numeric>

#include <boost/lexical_cast.hpp>
#include <boost/uuid/uuid.hpp>
#include <boost/uuid/uuid_generators.hpp>
#include <boost/uuid/uuid_io.hpp>

// MPI
#ifdef USE_MPI
#include "mpi.h"
#endif

#ifdef USE_GRAPH_PARTITIONING
#include "graph.h"
#endif

#include "constraints.h"
#include "contact.h"
#include "contact_friction.h"
#include "mpm.h"
#include "mpm_scheme.h"
#include "mpm_scheme_musl.h"
#include "mpm_scheme_newmark.h"
#include "mpm_scheme_usf.h"
#include "mpm_scheme_usl.h"
#include "particle.h"
#include "solver_base.h"
#include "vector.h"

namespace mpm {

//! Variable type
//! Scalar: boolean, unsigned, int, double
//! Vector: Vector of size 3
//! Tensor: Symmetric tensor arranged in voigt notation
enum class VariableType { Scalar, Vector, Tensor };

//! Damping type
//! None: No damping is specified
//! Cundall: Cundall damping
enum class Damping { None, Cundall };

//! MPMBase class
//! \brief A class that implements the fully base one phase mpm
//! \details A Base MPM class
//! \tparam Tdim Dimension
template <unsigned Tdim>
class MPMBase : public MPM {
 public:
  //! Default constructor
  MPMBase(const std::shared_ptr<IO>& io);

  //! Initialise mesh
  void initialise_mesh() override;

  //! Initialise particles
  void initialise_particles() override;

  //! Initialise materials
  void initialise_materials() override;

  //! Initialise loading
  void initialise_loads() override;

  //! Initialise math functions
  bool initialise_math_functions(const Json&) override;

  //! Solve
  bool solve() override { return true; }

  //! Checkpoint resume
  bool checkpoint_resume() override;

  //! Domain decomposition
  //! \param[in] initial_step Start of simulation or later steps
  void mpi_domain_decompose(bool initial_step = false) override;

  //! Output results
  //! \param[in] step Time step
  void write_outputs(mpm::Index step) override;

  //! Pressure smoothing
  //! \param[in] phase Phase to smooth pressure
  void pressure_smoothing(unsigned phase);

  //! Particle entity sets
  //! \param[in] check Check duplicates
  void particle_entity_sets(bool check);

  //! Particle velocity constraints
  void particle_velocity_constraints();

  //! Apply Absorbing Constraints
  void nodal_absorbing_constraints();

 protected:
  //! Initialise implicit solver
  //! \param[in] lin_solver_props Linear solver properties
  //! \param[in, out] linear_solver Linear solver map
  void initialise_linear_solver(
      const Json& lin_solver_props,
      tsl::robin_map<
          std::string,
          std::shared_ptr<mpm::SolverBase<Eigen::SparseMatrix<double>>>>&
          linear_solver);

  //! Write HDF5 files
  void write_hdf5(mpm::Index step, mpm::Index max_steps) override;

#ifdef USE_VTK
  //! Write VTK files
  void write_vtk(mpm::Index step, mpm::Index max_steps) override;
#endif

#ifdef USE_PARTIO
  //! Write PARTIO files
  void write_partio(mpm::Index step, mpm::Index max_steps) override;
#endif

 private:
  //! Return if a mesh will be isoparametric or not
  //! \retval isoparametric Status of mesh type
  bool is_isoparametric();

  //! Node entity sets
  //! \param[in] mesh_prop Mesh properties
  //! \param[in] check Check duplicates
  void node_entity_sets(const Json& mesh_prop, bool check);

  //! Node Euler angles
  //! \param[in] mesh_prop Mesh properties
  //! \param[in] mesh_io Mesh IO handle
  void node_euler_angles(const Json& mesh_prop,
                         const std::shared_ptr<mpm::IOMesh<Tdim>>& mesh_io);

  //! Nodal velocity constraints
  //! \param[in] mesh_prop Mesh properties
  //! \param[in] mesh_io Mesh IO handle
  void nodal_velocity_constraints(
      const Json& mesh_prop, const std::shared_ptr<mpm::IOMesh<Tdim>>& mesh_io);

  //! Nodal frictional constraints
  //! \param[in] mesh_prop Mesh properties
  //! \param[in] mesh_io Mesh IO handle
  void nodal_frictional_constraints(
      const Json& mesh_prop, const std::shared_ptr<mpm::IOMesh<Tdim>>& mesh_io);

  //! Nodal pressure constraints
  //! \param[in] mesh_prop Mesh properties
  //! \param[in] mesh_io Mesh IO handle
  void nodal_pressure_constraints(
      const Json& mesh_prop, const std::shared_ptr<mpm::IOMesh<Tdim>>& mesh_io);

  //! Nodal absorbing constraints
  //! \param[in] mesh_prop Mesh properties
  //! \param[in] mesh_io Mesh IO handle
  void nodal_absorbing_constraints(
      const Json& mesh_prop, const std::shared_ptr<mpm::IOMesh<Tdim>>& mesh_io);

  //! Cell entity sets
  //! \param[in] mesh_prop Mesh properties
  //! \param[in] check Check duplicates
  void cell_entity_sets(const Json& mesh_prop, bool check);

  //! Particles cells
  //! \param[in] mesh_prop Mesh properties
  //! \param[in] particle_io Particle IO handle
  void particles_cells(const Json& mesh_prop,
                       const std::shared_ptr<mpm::IOMesh<Tdim>>& particle_io);

  //! Particles volumes
  //! \param[in] mesh_prop Mesh properties
  //! \param[in] particle_io Particle IO handle
  void particles_volumes(const Json& mesh_prop,
                         const std::shared_ptr<mpm::IOMesh<Tdim>>& particle_io);

  //! Particles stresses
  //! \param[in] mesh_prop Mesh properties
  //! \param[in] particle_io Particle IO handle
  void particles_stresses(
      const Json& mesh_prop,
      const std::shared_ptr<mpm::IOMesh<Tdim>>& particle_io);

  // Particles pore pressures
  //! \param[in] mesh_prop Mesh properties
  //! \param[in] particle_io Particle IO handle
  void particles_pore_pressures(
      const Json& mesh_prop,
      const std::shared_ptr<mpm::IOMesh<Tdim>>& particle_io);

  //! Initialise damping
  //! \param[in] damping_props Damping properties
  bool initialise_damping(const Json& damping_props);

  //! Initialise nonlocal mesh
  //! \param[in] mesh_prop Mesh properties
  void initialise_nonlocal_mesh(const Json& mesh_prop);

  //! Initialise particle types
  void initialise_particle_types();

  /**
   * \defgroup Implicit Functions dealing with implicit MPM
   */
  /**@{*/
  //! Nodal displacement constraints for implicit solver
  //! \ingroup Implicit
  //! \param[in] mesh_prop Mesh properties
  //! \param[in] mesh_io Mesh IO handle
  void nodal_displacement_constraints(
      const Json& mesh_prop, const std::shared_ptr<mpm::IOMesh<Tdim>>& mesh_io);
  /**@}*/

 protected:
  // Generate a unique id for the analysis
  using mpm::MPM::uuid_;
  //! Time step size
  using mpm::MPM::dt_;
  //! Current step
  using mpm::MPM::step_;
  //! Number of steps
  using mpm::MPM::nsteps_;
  //! Output steps
  using mpm::MPM::output_steps_;
  //! Load balancing steps
  using mpm::MPM::nload_balance_steps_;
  //! A unique ptr to IO object
  using mpm::MPM::io_;
  //! JSON analysis object
  using mpm::MPM::analysis_;
  //! JSON post-process object
  using mpm::MPM::post_process_;
  //! Logger
  using mpm::MPM::console_;

  //! Stress update method
  std::string stress_update_{"usf"};
  //! Stress update scheme
  std::shared_ptr<mpm::MPMScheme<Tdim>> mpm_scheme_{nullptr};
  //! Interface scheme
  std::shared_ptr<mpm::Contact<Tdim>> contact_{nullptr};
  //! velocity update
  bool velocity_update_{false};
  //! Gravity
  Eigen::Matrix<double, Tdim, 1> gravity_;
  //! Mesh object
  std::shared_ptr<mpm::Mesh<Tdim>> mesh_;
  //! Constraints object
  std::shared_ptr<mpm::Constraints<Tdim>> constraints_;
  //! Particle types
  std::set<std::string> particle_types_;
  //! Materials
  std::map<unsigned, std::shared_ptr<mpm::Material<Tdim>>> materials_;
  //! Mathematical functions
  std::map<unsigned, std::shared_ptr<mpm::FunctionBase>> math_functions_;
  //! VTK particle variables
  tsl::robin_map<mpm::VariableType, std::vector<std::string>> vtk_vars_;
  //! VTK state variables
  tsl::robin_map<unsigned, std::vector<std::string>> vtk_statevars_;
  //! Set node concentrated force
  bool set_node_concentrated_force_{false};
  //! Damping type
  mpm::Damping damping_type_{mpm::Damping::None};
  //! Damping factor
  double damping_factor_{0.};
  //! Locate particles
  bool locate_particles_{true};
<<<<<<< HEAD
  //! Nonlocal node neighbourhood
  unsigned node_neighbourhood_{0};
  //! Absorbing Boundary Variables
  bool absorbing_boundary_{false};
  std::vector<std::shared_ptr<mpm::AbsorbingConstraint>> absorbing_constraint_;
  std::vector<int> absorbing_nset_id_;
  mpm::Position position_{mpm::Position::None};
=======

  /**
   * \defgroup Nonlocal Variables for nonlocal MPM
   * @{
   */
  // Cell neighbourhood: default 0 for linear element
  unsigned cell_neighbourhood_{0};
  // Node neighbourhood: default 1 for linear element
  unsigned node_neighbourhood_{1};
  /**@}*/
>>>>>>> 5995fe79

#ifdef USE_GRAPH_PARTITIONING
  // graph pass the address of the container of cell
  std::shared_ptr<Graph<Tdim>> graph_{nullptr};
#endif
};  // MPMBase class
}  // namespace mpm

#include "mpm_base.tcc"

#endif  // MPM_MPM_BASE_H_<|MERGE_RESOLUTION|>--- conflicted
+++ resolved
@@ -268,15 +268,10 @@
   double damping_factor_{0.};
   //! Locate particles
   bool locate_particles_{true};
-<<<<<<< HEAD
-  //! Nonlocal node neighbourhood
-  unsigned node_neighbourhood_{0};
-  //! Absorbing Boundary Variables
-  bool absorbing_boundary_{false};
+  
   std::vector<std::shared_ptr<mpm::AbsorbingConstraint>> absorbing_constraint_;
   std::vector<int> absorbing_nset_id_;
   mpm::Position position_{mpm::Position::None};
-=======
 
   /**
    * \defgroup Nonlocal Variables for nonlocal MPM
@@ -287,7 +282,6 @@
   // Node neighbourhood: default 1 for linear element
   unsigned node_neighbourhood_{1};
   /**@}*/
->>>>>>> 5995fe79
 
 #ifdef USE_GRAPH_PARTITIONING
   // graph pass the address of the container of cell
