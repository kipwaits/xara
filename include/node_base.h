#ifndef MPM_NODE_BASE_H_
#define MPM_NODE_BASE_H_

#include <array>
#include <limits>
#include <map>
#include <mutex>
#include <set>
#include <tuple>
#include <vector>

#include <Eigen/Dense>

#include "data_types.h"
#include "function_base.h"
#include "nodal_properties.h"

namespace mpm {

//! Particle phases
enum NodePhase : unsigned int {
  NSolid = 0,
  NLiquid = 1,
<<<<<<< HEAD
  nGas = 2,
=======
  NGas = 2,
>>>>>>> 32f1c5a9
  NMixture = 0
};

//! NodeBase base class for nodes
//! \brief Base class that stores the information about node_bases
//! \details NodeBase class: id_ and coordinates.
//! \tparam Tdim Dimension
template <unsigned Tdim>
class NodeBase {
 public:
  //! Define a vector of size dimension
  using VectorDim = Eigen::Matrix<double, Tdim, 1>;

  // Constructor with id and coordinates
  //! \param[in] id assign as the id_ of the node
  //! \param[in] coords coordinates of the node
  NodeBase(mpm::Index id, const VectorDim& coords){};

  //! Destructor
  virtual ~NodeBase(){};

  //! Delete copy constructor
  NodeBase(const NodeBase<Tdim>&) = delete;

  //! Delete assignement operator
  NodeBase& operator=(const NodeBase<Tdim>&) = delete;

  //! Return id of the nodebase
  virtual Index id() const = 0;

  //! Initialise shared pointer to nodal properties pool
  //! \param[in] prop_id Property id in the nodal property pool
  //! \param[in] nodal_properties Shared pointer to nodal properties pool
  virtual void initialise_property_handle(
      unsigned prop_id,
      std::shared_ptr<mpm::NodalProperties> property_handle) noexcept = 0;

  //! Assign coordinates
  virtual void assign_coordinates(const VectorDim& coord) = 0;

  //! Return coordinates
  //! \retval coordinates_ return coordinates of the nodebase
  virtual VectorDim coordinates() const = 0;

  //! Initialise properties
  virtual void initialise() noexcept = 0;

  //! Return degrees of freedom
  virtual unsigned dof() const = 0;

  //! Assign status
  virtual void assign_status(bool status) = 0;

  //! Return status
  virtual bool status() const = 0;

  //! Update mass at the nodes from particle
  //! \param[in] update A boolean to update (true) or assign (false)
  //! \param[in] phase Index corresponding to the phase
  //! \param[in] mass Mass from the particles in a cell
  virtual void update_mass(bool update, unsigned phase,
                           double mass) noexcept = 0;

  //! Return mass at a given node for a given phase
  virtual double mass(unsigned phase) const = 0;

  //! Update volume at the nodes from particle
  //! \param[in] update A boolean to update (true) or assign (false)
  //! \param[in] phase Index corresponding to the phase
  //! \param[in] volume Volume from the particles in a cell
  virtual void update_volume(bool update, unsigned phase,
                             double volume) noexcept = 0;

  //! Return volume at a given node for a given phase
  virtual double volume(unsigned phase) const = 0;

  //! Assign concentrated force to the node
  //! \param[in] direction Index corresponding to the direction of traction
  //! \param[in] traction Nodal concentrated force in specified direction
  //! \param[in] function math function
  //! \retval status Assignment status
  virtual bool assign_concentrated_force(
      unsigned phase, unsigned direction, double traction,
      const std::shared_ptr<FunctionBase>& function) = 0;

  //! Apply concentrated force to external force
  //! \param[in] phase Index corresponding to the phase
  //! \param[in] current time
  virtual void apply_concentrated_force(unsigned phase,
                                        double current_time) = 0;

  //! Update external force (body force / traction force)
  //! \param[in] update A boolean to update (true) or assign (false)
  //! \param[in] phase Index corresponding to the phase
  //! \param[in] force External force from the particles in a cell
  virtual void update_external_force(bool update, unsigned phase,
                                     const VectorDim& force) noexcept = 0;

  //! Return external force
  //! \param[in] phase Index corresponding to the phase
  virtual VectorDim external_force(unsigned phase) const = 0;

  //! Update internal force (body force / traction force)
  //! \param[in] update A boolean to update (true) or assign (false)
  //! \param[in] phase Index corresponding to the phase
  //! \param[in] force Internal force from the particles in a cell
  virtual void update_internal_force(bool update, unsigned phase,
                                     const VectorDim& force) noexcept = 0;

  //! Return internal force
  //! \param[in] phase Index corresponding to the phase
  virtual VectorDim internal_force(unsigned phase) const = 0;

  //! Update internal force (body force / traction force)
  //! \param[in] update A boolean to update (true) or assign (false)
  //! \param[in] drag_force Drag force from the particles in a cell
  //! \retval status Update status
  virtual void update_drag_force_coefficient(bool update,
                                             const VectorDim& drag_force) = 0;

  //! Return drag force at a given node
  virtual VectorDim drag_force_coefficient() const = 0;

  //! Update pressure at the nodes from particle
  //! \param[in] phase Index corresponding to the phase
  //! \param[in] mass_pressure Product of mass x pressure of a particle
  virtual void update_mass_pressure(unsigned phase,
                                    double mass_pressure) noexcept = 0;

  //! Apply pressure constraint
  //! \param[in] phase Index corresponding to the phase
  //! \param[in] dt Timestep in analysis
  //! \param[in] step Step in analysis
  virtual void apply_pressure_constraint(unsigned phase, double dt = 0,
                                         Index step = 0) noexcept = 0;

  //! Assign pressure at the nodes from particle
  //! \param[in] update A boolean to update (true) or assign (false)
  //! \param[in] phase Index corresponding to the phase
  //! \param[in] mass_pressure Product of mass x pressure of a particle
  virtual void assign_pressure(unsigned phase, double mass_pressure) = 0;

  //! Return pressure at a given node for a given phase
  //! \param[in] phase Index corresponding to the phase
  virtual double pressure(unsigned phase) const = 0;

  //! Update nodal momentum
  //! \param[in] update A boolean to update (true) or assign (false)
  //! \param[in] phase Index corresponding to the phase
  //! \param[in] momentum Momentum from the particles in a cell
  virtual void update_momentum(bool update, unsigned phase,
                               const VectorDim& momentum) noexcept = 0;

  //! Return momentum
  //! \param[in] phase Index corresponding to the phase
  virtual VectorDim momentum(unsigned phase) const = 0;

  //! Compute velocity from the momentum
  virtual void compute_velocity() = 0;

  //! Return velocity
  //! \param[in] phase Index corresponding to the phase
  virtual VectorDim velocity(unsigned phase) const = 0;

  //! Update nodal acceleration
  //! \param[in] update A boolean to update (true) or assign (false)
  //! \param[in] phase Index corresponding to the phase
  //! \param[in] acceleration Acceleration from the particles in a cell
  virtual void update_acceleration(bool update, unsigned phase,
                                   const VectorDim& acceleration) = 0;

  //! Return acceleration
  //! \param[in] phase Index corresponding to the phase
  virtual VectorDim acceleration(unsigned phase) const = 0;

  //! Compute acceleration
  //! \param[in] dt Time-step
  virtual bool compute_acceleration_velocity(unsigned phase,
                                             double dt) noexcept = 0;

  //! Compute acceleration and velocity with cundall damping factor
  //! \param[in] phase Index corresponding to the phase
  //! \param[in] dt Timestep in analysis
  //! \param[in] damping_factor Damping factor
  virtual bool compute_acceleration_velocity_cundall(
      unsigned phase, double dt, double damping_factor) noexcept = 0;

  //! Compute acceleration and velocity for two phase
  //! \param[in] dt Timestep in analysis
  virtual bool compute_acceleration_velocity_twophase_explicit(
      double dt) noexcept = 0;

  //! Compute acceleration and velocity for two phase with cundall damping
  //! \param[in] dt Timestep in analysis
  virtual bool compute_acceleration_velocity_twophase_explicit_cundall(
      double dt, double damping_factor) noexcept = 0;

  //! Assign pressure constraint
  //! \param[in] phase Index corresponding to the phase
  //! \param[in] pressure Applied pressure constraint
  //! \param[in] function math function
  virtual bool assign_pressure_constraint(
      const unsigned phase, double pressure,
      const std::shared_ptr<FunctionBase>& function) = 0;

  //! Assign velocity constraint
  //! Directions can take values between 0 and Dim * Nphases
  //! \param[in] dir Direction of velocity constraint
  //! \param[in] velocity Applied velocity constraint
  virtual bool assign_velocity_constraint(unsigned dir, double velocity) = 0;

  //! Apply velocity constraints
  virtual void apply_velocity_constraints() = 0;

  //! Assign friction constraint
  //! Directions can take values between 0 and Dim * Nphases
  //! \param[in] dir Direction of friction constraint
  //! \param[in] sign Sign of normal wrt coordinate system for friction
  //! \param[in] friction Applied friction constraint
  virtual bool assign_friction_constraint(unsigned dir, int sign,
                                          double friction) = 0;

  //! Apply friction constraints
  //! \param[in] dt Time-step
  virtual void apply_friction_constraints(double dt) = 0;

  //! Assign rotation matrix
  //! \param[in] rotation_matrix Rotation matrix of the node
  virtual void assign_rotation_matrix(
      const Eigen::Matrix<double, Tdim, Tdim>& rotation_matrix) = 0;

  //! Add material id from material points to list of materials in materials_
  //! \param[in] id Material id to be stored at the node
  virtual void append_material_id(unsigned id) = 0;

  //! Return material ids in node
  virtual std::set<unsigned> material_ids() const = 0;

  //! Assign MPI rank to node
  //! \param[in] rank MPI Rank of the node
  virtual bool mpi_rank(unsigned rank) = 0;

  //! Assign MPI rank to node
  //! \param[in] rank MPI Rank of the node
  virtual std::set<unsigned> mpi_ranks() const = 0;

  //! Clear MPI ranks on node
  virtual void clear_mpi_ranks() = 0;

  //! Return ghost id
  virtual Index ghost_id() const = 0;

  //! Set ghost id
  virtual void ghost_id(Index gid) = 0;

  //! Return real density at a given node for a given phase
  //! \param[in] phase Index corresponding to the phase
  virtual double density(unsigned phase) = 0;

  //! Compute nodal density
  virtual void compute_density() = 0;

  //! Assign free surface
  virtual void assign_free_surface(bool free_surface) = 0;

  //! Return free surface bool
  virtual bool free_surface() = 0;

  //! Update nodal property at the nodes from particle
  //! \param[in] update A boolean to update (true) or assign (false)
  //! \param[in] property Property name
  //! \param[in] property_value Property quantity from the particles in the cell
  //! \param[in] mat_id Id of the material within the property data
  //! \param[in] nprops Dimension of property (1 if scalar, Tdim if vector)
  virtual void update_property(bool update, const std::string& property,
                               const Eigen::MatrixXd& property_value,
                               unsigned mat_id, unsigned nprops) noexcept = 0;

  //! Compute multimaterial change in momentum
  virtual void compute_multimaterial_change_in_momentum() = 0;

  //! Compute multimaterial separation vector
  virtual void compute_multimaterial_separation_vector() = 0;

  //! Compute multimaterial normal unit vector
  virtual void compute_multimaterial_normal_unit_vector() = 0;

};  // NodeBase class
}  // namespace mpm

#endif  // MPM_NODE_BASE_H_<|MERGE_RESOLUTION|>--- conflicted
+++ resolved
@@ -21,11 +21,7 @@
 enum NodePhase : unsigned int {
   NSolid = 0,
   NLiquid = 1,
-<<<<<<< HEAD
-  nGas = 2,
-=======
   NGas = 2,
->>>>>>> 32f1c5a9
   NMixture = 0
 };
 
