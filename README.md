--- conflicted
+++ resolved
@@ -178,11 +178,7 @@
 For example:
 
 ```
-<<<<<<< HEAD
-export OMP_SCHEDULE="static, 4"
-=======
 export OMP_SCHEDULE="static,4"
->>>>>>> 1eaa7a43
 ./mpm -f /path/to/input-dir/ -i mpm-usf-3d.json
 ```
 
