--- conflicted
+++ resolved
@@ -26,6 +26,7 @@
 // ============================================================================
 #include <iostream>
 #include <string>
+#include <sstream>
 #include <math.h>
 #include <time.h>
 #include <hdf5.h>
@@ -75,12 +76,12 @@
 static int numH5DRMpatterns = 0;
 
 void* OPS_H5DRM()
-{	
+{
 
 	if (numH5DRMpatterns == 0)
 	{
 		opserr << "H5DRM - An HDF5 based DRM implementation. \n"
-			<< "          By:  Jose Abell (Prof. Universidad de los Andes, Chile) \n";
+		       << "          By:  Jose Abell (Prof. Universidad de los Andes, Chile) \n";
 	}
 	numH5DRMpatterns++;
 
@@ -152,15 +153,15 @@
 
 
 
-	thePattern = new H5DRM(tag, filename, 
-		factor, 
-		crd_scale,
-		distance_tolerance, 
-		do_coordinate_transformation, 
-		T00, T01, T02, 
-		T10, T11, T12, 
-		T20, T21, T22, 
-		x00, x01, x02);
+	thePattern = new H5DRM(tag, filename,
+	                       factor,
+	                       crd_scale,
+	                       distance_tolerance,
+	                       do_coordinate_transformation,
+	                       T00, T01, T02,
+	                       T10, T11, T12,
+	                       T20, T21, T22,
+	                       x00, x01, x02);
 
 
 
@@ -267,7 +268,6 @@
 #endif
 
 
-<<<<<<< HEAD
 	T(0, 0) = T00;
 	T(0, 1) = T01;
 	T(0, 2) = T02;
@@ -298,39 +298,22 @@
 		       << "---------------------------------------------------------------------------\n";
 	}
 	numH5DRMpatterns++;
-=======
-    T(0,0) = T00;
-    T(0,1) = T01;
-    T(0,2) = T02;
-    T(1,0) = T10;
-    T(1,1) = T11;
-    T(1,2) = T12;
-    T(2,0) = T20;
-    T(2,1) = T21;
-    T(2,2) = T22;
-    x0(0) = x00;
-    x0(1) = x01;
-    x0(2) = x02;
-
-
-    if (numH5DRMpatterns == 0 && myrank == 0)
-    {
-        opserr << " \n"
-               << "---------------------------------------------------------------------------\n"
-               << "H5DRM - Domain reduction method load pattern. \n"
-               << "       \n"
-               << "      By:  Jose Abell (Prof. Universidad de los Andes, Chile) \n"
-               << "       \n"
-               << "      Bug reports to OpenSees github repo and use @jaabell to get my\n" 
-               << "      attention. Send input files and DRM datasets through dropbox or\n"
-               << "      similar service.  \n"
-               << "       \n"
-               << "      www.joseabell.com | https://github.com/jaabell | jaabell@miuandes.cl \n"
-               << "---------------------------------------------------------------------------\n";
-    }
-    numH5DRMpatterns++;
->>>>>>> 95efd778
-}
+}
+
+std::string vector_to_string(Vector v)
+{
+	std::stringstream ss;
+	ss << "( ";
+	for (int i = 0; i < v.Size(); ++i)
+	{
+		ss << v[i] << " ";
+	}
+	ss << ")";
+	string s = ss.str();
+	// ss >> s;
+	return s;
+}
+
 
 void H5DRM::intitialize()
 {
@@ -396,36 +379,45 @@
 	// last_integration_time = tstart;
 	last_integration_time = theDomain->getCurrentTime();
 
-	xyz *= crd_scale;
-	drmbox_x0 *= crd_scale;
-	drmbox_xmax *= crd_scale;
-	drmbox_xmin *= crd_scale;
-	drmbox_ymax *= crd_scale;
-	drmbox_ymin *= crd_scale;
-	drmbox_zmax *= crd_scale;
-	drmbox_zmin *= crd_scale;
 
 	int NDRM_points = xyz.noRows();
 
+	std::string transformation_status("(not transformed)");
+
 	if (do_coordinate_transformation)
 	{
+		transformation_status = "(transformed)";
 		// convert_h5drmcrd_to_ops_crd(drmbox_x0);
 		// convert_h5drmcrd_to_ops_crd(xyz);
 
 		H5DRMout << "Applying coordinate transformation  xyz (new) = T xyz (old) + x0  with" << endl;
-		opserr << "T = " << T << endln;
-		opserr << "x0 = " << x0 << endln;
-
-
+		H5DRMout << "T = " << "(" << T(0, 0) << " " << T(0, 1) << " " << T(0, 2) << ") (" << T(1, 0) << " " << T(1, 1) << " " << T(1, 2) << ") (" << T(2, 0) << " " << T(2, 1) << " " << T(2, 2) << ")" << endln;
+		H5DRMout << "x0 = " << vector_to_string(x0) << endln;
+		H5DRMout << "crd_scale = " << crd_scale << endln;
+		H5DRMout << "NDRM_points = " << NDRM_points << endln;
+
+		xyz *= crd_scale;
+		drmbox_x0 *= crd_scale;
+		drmbox_xmax *= crd_scale;
+		drmbox_xmin *= crd_scale;
+		drmbox_ymax *= crd_scale;
+		drmbox_ymin *= crd_scale;
+		drmbox_zmax *= crd_scale;
+		drmbox_zmin *= crd_scale;
+
+		H5DRMout << "drmbox_x0 = " << vector_to_string(drmbox_x0) << " (before transformation)" << endln;
 		drmbox_x0 = T * drmbox_x0 + x0;
+		H5DRMout << "drmbox_x0 = " << vector_to_string(drmbox_x0) << " (after transformation)" << endln;
 
 		for (int i = 0; i < NDRM_points; ++i)
-		{
-			static Vector row(3);
+	{
+		static Vector row(3);
 			row(0) = xyz(i, 0);
 			row(1) = xyz(i, 1);
 			row(2) = xyz(i, 2);
+			// opserr << "i = " << i <<" x = " << row(0) << " " << row(1) << " " << row(2) << " (before transformation)" <<endln;
 			row = T * row + x0;
+			// opserr << "i = " << i <<" x = " << row(0) << " " << row(1) << " " << row(2) << " (after transformation)" <<endln;
 			xyz(i, 0) = row(0);
 			xyz(i, 1) = row(1);
 			xyz(i, 2) = row(2);
@@ -442,16 +434,16 @@
 	if (myrank == 0)
 	{
 		H5DRMout << "Dataset has " << NDRM_points << " data-points\n";
-		opserr << "drmbox_x0   =  " << drmbox_x0 << " (not transformed)\n";
-		opserr << "drmbox_xmax =  " << drmbox_xmax << " (not transformed)\n";
-		opserr << "drmbox_xmin =  " << drmbox_xmin << " (not transformed)\n";
-		opserr << "drmbox_ymax =  " << drmbox_ymax << " (not transformed)\n";
-		opserr << "drmbox_ymin =  " << drmbox_ymin << " (not transformed)\n";
-		opserr << "drmbox_zmax =  " << drmbox_zmax << " (not transformed)\n";
-		opserr << "drmbox_zmin =  " << drmbox_zmin << " (not transformed)\n";
-		opserr << "dx =  " << drmbox_xmax - drmbox_xmin << " (not transformed)\n";
-		opserr << "dy =  " << drmbox_ymax - drmbox_ymin << " (not transformed)\n";
-		opserr << "dz =  " << drmbox_zmax - drmbox_zmin << " (not transformed)\n";
+		H5DRMout << "drmbox_x0   =  " << vector_to_string(drmbox_x0) << " " << transformation_status.c_str() << "\n";
+		H5DRMout << "drmbox_xmax =  " << drmbox_xmax << " " << transformation_status.c_str() << "\n";
+		H5DRMout << "drmbox_xmin =  " << drmbox_xmin << " " << transformation_status.c_str() << "\n";
+		H5DRMout << "drmbox_ymax =  " << drmbox_ymax << " " << transformation_status.c_str() << "\n";
+		H5DRMout << "drmbox_ymin =  " << drmbox_ymin << " " << transformation_status.c_str() << "\n";
+		H5DRMout << "drmbox_zmax =  " << drmbox_zmax << " " << transformation_status.c_str() << "\n";
+		H5DRMout << "drmbox_zmin =  " << drmbox_zmin << " " << transformation_status.c_str() << "\n";
+		H5DRMout << "DRM BBox X  =  " << drmbox_xmax - drmbox_xmin << " " << transformation_status.c_str() << "\n";
+		H5DRMout << "DRM BBox Y  =  " << drmbox_ymax - drmbox_ymin << " " << transformation_status.c_str() << "\n";
+		H5DRMout << "DRM BBox Z  =  " << drmbox_zmax - drmbox_zmin << " " << transformation_status.c_str() << "\n";
 	}
 
 	if (myrank == 0)
@@ -514,7 +506,7 @@
 
 	fclose(fptrdrm);
 
-	H5DRMout << "Found and connected " << n_nodes_found << " nodes (d_err = " << d_err << ")\n";
+	H5DRMout << "Found and connected " << n_nodes_found << " of " << NDRM_points << " nodes (d_err = " << d_err << ")\n";
 	DRMForces.resize(3 * n_nodes_found);
 	DRMDisplacements.resize(3 * n_nodes_found);
 	DRMAccelerations.resize(3 * n_nodes_found);
@@ -1424,83 +1416,83 @@
 
 
 // <<<<<<< HEAD
-// 		for (hsize_t i = 0; i < Nt; ++i)
-// 		{
-// 			double dtau = 0;
-// 			double tau_1 = tstart + i * dt;
-// 			double tau_2 = tstart + (i + 1) * dt;
-// 			tau_1 = tau_1 > t1 ? tau_1 : t1;
-// 			tau_2 = tau_2 < t2 ? tau_2 : t2;
-// 			dtau = tau_2 - tau_1;
-
-// 			if (dtau <= 0)
-// 				continue;
-
-
-
-// 			if (DEBUG_DRM_INTEGRATION)
-// 			{
-// 				/* FMK
-// 				fprintf(fptr, "i = %d dtau=%f tau_1=%f tau_2=%f dt=%f local_pos=%d dir=%d\n", (int) i, dtau, tau_1, tau_2, dt, local_pos, dir );
-// 				fprintf(fptr, "    DRMDisplacements(3 * local_pos + 0) = %f -->  v[0][i] = %f  v[0][i+1] = %f\n", DRMDisplacements(3 * local_pos + 0), v[0][i], v[0][i + 1] );
-// 				fprintf(fptr, "    DRMDisplacements(3 * local_pos + 1) = %f -->  v[1][i] = %f  v[1][i+1] = %f\n", DRMDisplacements(3 * local_pos + 1), v[1][i], v[1][i + 1] );
-// 				fprintf(fptr, "    DRMDisplacements(3 * local_pos + 2) = %f -->  v[2][i] = %f  v[2][i+1] = %f\n", DRMDisplacements(3 * local_pos + 2), v[2][i], v[2][i + 1] );
-// 				******/
-// 				fprintf(fptr, "i = %d dtau=%f tau_1=%f tau_2=%f dt=%f local_pos=%d dir=%d\n", (int)i, dtau, tau_1, tau_2, dt, local_pos, dir);
-// 				fprintf(fptr, "    DRMDisplacements(3 * local_pos + 0) = %f -->  v[0][i] = %f  v[0][i+1] = %f\n", DRMDisplacements(3 * local_pos + 0), v[0 + i * Nt], v[0 + (i + 1)*3]);
-// 				fprintf(fptr, "    DRMDisplacements(3 * local_pos + 1) = %f -->  v[1][i] = %f  v[1][i+1] = %f\n", DRMDisplacements(3 * local_pos + 1), v[1 + i * Nt], v[1 + (i + 1)*3]);
-// 				fprintf(fptr, "    DRMDisplacements(3 * local_pos + 2) = %f -->  v[2][i] = %f  v[2][i+1] = %f\n", DRMDisplacements(3 * local_pos + 2), v[2 + i * Nt], v[2 + (i + 1)*3]);
-
-// 			}
-
-// 			double u1 = DRMDisplacements(3 * local_pos + 0);
-// 			double u2 = DRMDisplacements(3 * local_pos + 1);
-// 			double u3 = DRMDisplacements(3 * local_pos + 2);
-// 			/* FMK
-// 			double du1 = (v[0][i] + v[0][i + 1]) * (dir * dtau / 2);
-// 			double du2 = (v[1][i] + v[1][i + 1]) * (dir * dtau / 2);
-// 			double du3 = (v[2][i] + v[2][i + 1]) * (dir * dtau / 2);
-// 			******/
-// 			double du1 = (v[0 + i * 3] + v[0 + (i + 1)*3]) * (dir * dtau / 2);
-// 			double du2 = (v[1 + i * 3] + v[1 + (i + 1)*3]) * (dir * dtau / 2);
-// 			double du3 = (v[2 + i * 3] + v[2 + (i + 1)*3]) * (dir * dtau / 2);
-
-// 			DRMDisplacements(3 * local_pos + 0) += du1;
-// 			DRMDisplacements(3 * local_pos + 1) += du2;
-// 			DRMDisplacements(3 * local_pos + 2) += du3;
-
-// 			if (DEBUG_DRM_INTEGRATION)
-// 			{
-// 				fprintf(fptr, "    DRMDisplacements(3 * local_pos + 0) = %f \n", DRMDisplacements(3 * local_pos + 0));
-// 				fprintf(fptr, "    DRMDisplacements(3 * local_pos + 1) = %f \n", DRMDisplacements(3 * local_pos + 1));
-// 				fprintf(fptr, "    DRMDisplacements(3 * local_pos + 2) = %f \n", DRMDisplacements(3 * local_pos + 2));
-// 			}
-
-// 			// bool found_nan = false;
-// 			if (isnan(u1) || isnan(du1) ||
-// 				isnan(u2) || isnan(du2) ||
-// 				isnan(u3) || isnan(du3) ||
-// 				isnan(dt) || isnan(dtau))
-// 			{
-// 				H5DRMerror << "NAN Detected!!! \n";
-// 				H5DRMerror << "    nodeTag = " << nodeTag << endln;
-// 				H5DRMerror << "    local_pos = " << local_pos << endln;
-// 				printf("    i = %d dtau=%f tau_1=%f tau_2=%f dt=%f local_pos=%d dir=%d\n", (int)i, dtau, tau_1, tau_2, dt, local_pos, dir);
-// 				printf("        u1 = %f du1 = %f \n", u1, du1);
-// 				printf("        u2 = %f du2 = %f \n", u2, du2);
-// 				printf("        u3 = %f du3 = %f \n", u3, du3);
-// 				/* FMK
-// 				printf("        DRMDisplacements(3 * local_pos + 0) = %f -->  v[0][i] = %f  v[0][i+1] = %f\n", DRMDisplacements(3 * local_pos + 0), v[0][i], v[0][i + 1] );
-// 				printf("        DRMDisplacements(3 * local_pos + 1) = %f -->  v[1][i] = %f  v[1][i+1] = %f\n", DRMDisplacements(3 * local_pos + 1), v[1][i], v[1][i + 1] );
-// 				printf("        DRMDisplacements(3 * local_pos + 2) = %f -->  v[2][i] = %f  v[2][i+1] = %f\n", DRMDisplacements(3 * local_pos + 2), v[2][i], v[2][i + 1] );
-// 				*/
-// 				printf("        DRMDisplacements(3 * local_pos + 0) = %f -->  v[0][i] = %f  v[0][i+1] = %f\n", DRMDisplacements(3 * local_pos + 0), v[0 + i * 3], v[0 + (i + 1)*3]);
-// 				printf("        DRMDisplacements(3 * local_pos + 1) = %f -->  v[1][i] = %f  v[1][i+1] = %f\n", DRMDisplacements(3 * local_pos + 1), v[1 + i * 3], v[1 + (i + 1)*3]);
-// 				printf("        DRMDisplacements(3 * local_pos + 2) = %f -->  v[2][i] = %f  v[2][i+1] = %f\n", DRMDisplacements(3 * local_pos + 2), v[2 + i * 3], v[2 + (i + 1)*3]);
-// 				exit(-1);
-// 			}
-
-// 		}
+//      for (hsize_t i = 0; i < Nt; ++i)
+//      {
+//          double dtau = 0;
+//          double tau_1 = tstart + i * dt;
+//          double tau_2 = tstart + (i + 1) * dt;
+//          tau_1 = tau_1 > t1 ? tau_1 : t1;
+//          tau_2 = tau_2 < t2 ? tau_2 : t2;
+//          dtau = tau_2 - tau_1;
+
+//          if (dtau <= 0)
+//              continue;
+
+
+
+//          if (DEBUG_DRM_INTEGRATION)
+//          {
+//              /* FMK
+//              fprintf(fptr, "i = %d dtau=%f tau_1=%f tau_2=%f dt=%f local_pos=%d dir=%d\n", (int) i, dtau, tau_1, tau_2, dt, local_pos, dir );
+//              fprintf(fptr, "    DRMDisplacements(3 * local_pos + 0) = %f -->  v[0][i] = %f  v[0][i+1] = %f\n", DRMDisplacements(3 * local_pos + 0), v[0][i], v[0][i + 1] );
+//              fprintf(fptr, "    DRMDisplacements(3 * local_pos + 1) = %f -->  v[1][i] = %f  v[1][i+1] = %f\n", DRMDisplacements(3 * local_pos + 1), v[1][i], v[1][i + 1] );
+//              fprintf(fptr, "    DRMDisplacements(3 * local_pos + 2) = %f -->  v[2][i] = %f  v[2][i+1] = %f\n", DRMDisplacements(3 * local_pos + 2), v[2][i], v[2][i + 1] );
+//              ******/
+//              fprintf(fptr, "i = %d dtau=%f tau_1=%f tau_2=%f dt=%f local_pos=%d dir=%d\n", (int)i, dtau, tau_1, tau_2, dt, local_pos, dir);
+//              fprintf(fptr, "    DRMDisplacements(3 * local_pos + 0) = %f -->  v[0][i] = %f  v[0][i+1] = %f\n", DRMDisplacements(3 * local_pos + 0), v[0 + i * Nt], v[0 + (i + 1)*3]);
+//              fprintf(fptr, "    DRMDisplacements(3 * local_pos + 1) = %f -->  v[1][i] = %f  v[1][i+1] = %f\n", DRMDisplacements(3 * local_pos + 1), v[1 + i * Nt], v[1 + (i + 1)*3]);
+//              fprintf(fptr, "    DRMDisplacements(3 * local_pos + 2) = %f -->  v[2][i] = %f  v[2][i+1] = %f\n", DRMDisplacements(3 * local_pos + 2), v[2 + i * Nt], v[2 + (i + 1)*3]);
+
+//          }
+
+//          double u1 = DRMDisplacements(3 * local_pos + 0);
+//          double u2 = DRMDisplacements(3 * local_pos + 1);
+//          double u3 = DRMDisplacements(3 * local_pos + 2);
+//          /* FMK
+//          double du1 = (v[0][i] + v[0][i + 1]) * (dir * dtau / 2);
+//          double du2 = (v[1][i] + v[1][i + 1]) * (dir * dtau / 2);
+//          double du3 = (v[2][i] + v[2][i + 1]) * (dir * dtau / 2);
+//          ******/
+//          double du1 = (v[0 + i * 3] + v[0 + (i + 1)*3]) * (dir * dtau / 2);
+//          double du2 = (v[1 + i * 3] + v[1 + (i + 1)*3]) * (dir * dtau / 2);
+//          double du3 = (v[2 + i * 3] + v[2 + (i + 1)*3]) * (dir * dtau / 2);
+
+//          DRMDisplacements(3 * local_pos + 0) += du1;
+//          DRMDisplacements(3 * local_pos + 1) += du2;
+//          DRMDisplacements(3 * local_pos + 2) += du3;
+
+//          if (DEBUG_DRM_INTEGRATION)
+//          {
+//              fprintf(fptr, "    DRMDisplacements(3 * local_pos + 0) = %f \n", DRMDisplacements(3 * local_pos + 0));
+//              fprintf(fptr, "    DRMDisplacements(3 * local_pos + 1) = %f \n", DRMDisplacements(3 * local_pos + 1));
+//              fprintf(fptr, "    DRMDisplacements(3 * local_pos + 2) = %f \n", DRMDisplacements(3 * local_pos + 2));
+//          }
+
+//          // bool found_nan = false;
+//          if (isnan(u1) || isnan(du1) ||
+//              isnan(u2) || isnan(du2) ||
+//              isnan(u3) || isnan(du3) ||
+//              isnan(dt) || isnan(dtau))
+//          {
+//              H5DRMerror << "NAN Detected!!! \n";
+//              H5DRMerror << "    nodeTag = " << nodeTag << endln;
+//              H5DRMerror << "    local_pos = " << local_pos << endln;
+//              printf("    i = %d dtau=%f tau_1=%f tau_2=%f dt=%f local_pos=%d dir=%d\n", (int)i, dtau, tau_1, tau_2, dt, local_pos, dir);
+//              printf("        u1 = %f du1 = %f \n", u1, du1);
+//              printf("        u2 = %f du2 = %f \n", u2, du2);
+//              printf("        u3 = %f du3 = %f \n", u3, du3);
+//              /* FMK
+//              printf("        DRMDisplacements(3 * local_pos + 0) = %f -->  v[0][i] = %f  v[0][i+1] = %f\n", DRMDisplacements(3 * local_pos + 0), v[0][i], v[0][i + 1] );
+//              printf("        DRMDisplacements(3 * local_pos + 1) = %f -->  v[1][i] = %f  v[1][i+1] = %f\n", DRMDisplacements(3 * local_pos + 1), v[1][i], v[1][i + 1] );
+//              printf("        DRMDisplacements(3 * local_pos + 2) = %f -->  v[2][i] = %f  v[2][i+1] = %f\n", DRMDisplacements(3 * local_pos + 2), v[2][i], v[2][i + 1] );
+//              */
+//              printf("        DRMDisplacements(3 * local_pos + 0) = %f -->  v[0][i] = %f  v[0][i+1] = %f\n", DRMDisplacements(3 * local_pos + 0), v[0 + i * 3], v[0 + (i + 1)*3]);
+//              printf("        DRMDisplacements(3 * local_pos + 1) = %f -->  v[1][i] = %f  v[1][i+1] = %f\n", DRMDisplacements(3 * local_pos + 1), v[1 + i * 3], v[1 + (i + 1)*3]);
+//              printf("        DRMDisplacements(3 * local_pos + 2) = %f -->  v[2][i] = %f  v[2][i+1] = %f\n", DRMDisplacements(3 * local_pos + 2), v[2 + i * 3], v[2 + (i + 1)*3]);
+//              exit(-1);
+//          }
+
+//      }
 // =======
 //         for (hsize_t i = 0; i <  Nt; ++i)
 //         {
@@ -1959,7 +1951,10 @@
 void H5DRM::node_matching_BruteForce(double d_tol, const ID & internal, const Matrix & xyz, const Vector & drmbox_x0, double & d_err, int & n_nodes_found)
 {
 
-	H5DRMout << "node_matching_BruteForce - Begin!\n";
+	H5DRMout << "node_matching_BruteForce - Begin! d_tol = " << d_tol << "\n";
+	H5DRMout << "                                  drmbox_x0(0) = " << drmbox_x0(0) << "\n";
+	H5DRMout << "                                  drmbox_x0(1) = " << drmbox_x0(1) << "\n";
+	H5DRMout << "                                  drmbox_x0(2) = " << drmbox_x0(2) << "\n";
 
 	char debugfilename[100];
 	sprintf(debugfilename, "debugdrmbruteforce.%d.txt", myrank);
@@ -1980,15 +1975,15 @@
 		double dmin = std::numeric_limits<double>::infinity();
 		int ii_station_min = 0;
 
-		if (DEBUG_NODE_MATCHING)
-			fprintf(fptrdrm, "%d %f %f %f\n", ++drmtag, node_xyz[0] + drmbox_x0[0], node_xyz[1] + drmbox_x0[1], node_xyz[2] + drmbox_x0[2]);
+		// if (DEBUG_NODE_MATCHING)
+		// 	fprintf(fptrdrm, "%d %f %f %f\n", ++drmtag, node_xyz[0] , node_xyz[1] , node_xyz[2] );
 		Vector station_xyz(3);
 		for (int ii = 0; ii < xyz.noRows(); ++ii)
 		{
 			station_xyz(0) = xyz(ii, 0);
 			station_xyz(1) = xyz(ii, 1);
 			station_xyz(2) = xyz(ii, 2);
-			double d = (node_xyz + drmbox_x0 - station_xyz).Norm();
+			double d = (node_xyz - station_xyz).Norm();
 			if (d < dmin)
 			{
 				dmin = d;
@@ -2001,7 +1996,7 @@
 			static Vector station_xyz(3);
 			for (int dir = 0; dir < 3; ++dir)
 				station_xyz(dir) = xyz(station_id, dir);
-			double this_d_err = (station_xyz - node_xyz - drmbox_x0).Norm();
+			double this_d_err = (station_xyz - node_xyz ).Norm();
 			if (this_d_err > d_err)
 				d_err = this_d_err;
 			nodetag2station_id.insert ( std::pair<int, int>(tag, station_id) );
@@ -2015,7 +2010,10 @@
 		else
 		{
 			if (DEBUG_NODE_MATCHING)
-				fprintf(fptrdrm, "Node # %05d @ (%4.2f, %4.2f, %4.2f) rejected \n", tag, node_xyz(0) + drmbox_x0(0), node_xyz(1) + drmbox_x0(1), node_xyz(2) + drmbox_x0(2));
+			{
+				fprintf(fptrdrm, "Node # %05d @ (%4.2f, %4.2f, %4.2f) rejected \n", tag, node_xyz(0) , node_xyz(1) , node_xyz(2) );
+				fprintf(fptrdrm, "closest pal @ (%4.2f, %4.2f, %4.2f) ii =  %05d  with dmin = %f \n", ii_station_min, xyz(ii_station_min, 0) , xyz(ii_station_min, 1) , xyz(ii_station_min, 1) , dmin);
+			}
 		}
 	}
 	if (DEBUG_NODE_MATCHING)
@@ -2064,13 +2062,14 @@
 
 bool read_int_dataset_into_id(const hid_t & h5drm_dataset, std::string dataset_name, ID & result)
 {
+	// opserr << "read_int_dataset_into_id dataset_name: " << dataset_name.c_str() << endln;
 	hid_t id_dataset = H5Dopen(h5drm_dataset, dataset_name.c_str(), H5P_DEFAULT);
 	hid_t id_dataspace = H5Dget_space(id_dataset);
 	int ndims = H5Sget_simple_extent_ndims( id_dataspace);
 	if (ndims != 1)
 	{
-		opserr << "failure trying to open dataset: " << dataset_name.c_str() << endln;
-		opserr << "read_int_dataset_into_id - array dimension should be 1\n";
+		opserr << "H5DRM !! failure trying to open dataset: " << dataset_name.c_str() << endln;
+		opserr << "H5DRM !! read_int_dataset_into_id - array dimension should be 1\n";
 		Vector error(-1);
 		return false;
 	}
@@ -2102,13 +2101,14 @@
 
 bool read_double_dataset_into_vector(const hid_t & h5drm_dataset, std::string dataset_name, Vector & result)
 {
+	// opserr << "read_double_dataset_into_vector dataset_name: " << dataset_name.c_str() << endln;
 	hid_t id_dataset = H5Dopen(h5drm_dataset, dataset_name.c_str(), H5P_DEFAULT);
 	hid_t id_dataspace = H5Dget_space(id_dataset);
 	int ndims = H5Sget_simple_extent_ndims( id_dataspace);
 	if (ndims != 1)
 	{
-		opserr << "failure trying to open dataset: " << dataset_name.c_str() << endln;
-		opserr << "read_double_dataset_into_vector - array dimension should be 1.\n";
+		opserr << "H5DRM !! failure trying to open dataset: " << dataset_name.c_str() << endln;
+		opserr << "H5DRM !! read_double_dataset_into_vector - array dimension should be 1.\n";
 		Vector error(-1);
 		return false;
 	}
@@ -2139,13 +2139,14 @@
 
 bool read_scalar_double_dataset_into_double(const hid_t & h5drm_dataset, std::string dataset_name, double & result)
 {
+	// opserr << "read_scalar_double_dataset_into_double dataset_name: " << dataset_name.c_str() << endln;
 	hid_t id_dataset = H5Dopen(h5drm_dataset, dataset_name.c_str(), H5P_DEFAULT);
 	hid_t id_dataspace = H5Dget_space(id_dataset);
 	int ndims = H5Sget_simple_extent_ndims( id_dataspace);
 	if (ndims != 0)
 	{
-		opserr << "failure trying to open dataset: " << dataset_name.c_str() << endln;
-		opserr << "read_scalar_double_dataset_into_double - array dimension should be 0\n";
+		opserr << "H5DRM !! failure trying to open dataset: " << dataset_name.c_str() << endln;
+		opserr << "H5DRM !! read_scalar_double_dataset_into_double - array dimension should be 0\n";
 		Vector error(-1);
 		return false;
 	}
@@ -2167,13 +2168,14 @@
 
 bool read_double_dataset_into_matrix(const hid_t & h5drm_dataset, std::string dataset_name, Matrix & result)
 {
+	// opserr << "read_double_dataset_into_matrix dataset_name: " << dataset_name.c_str() << endln;
 	hid_t id_dataset = H5Dopen(h5drm_dataset, dataset_name.c_str(), H5P_DEFAULT);
 	hid_t id_dataspace = H5Dget_space(id_dataset);
 	int ndims = H5Sget_simple_extent_ndims( id_dataspace);
 	if (ndims != 2)
 	{
-		opserr << "failure trying to open dataset: " << dataset_name.c_str() << endln;
-		opserr << "read_double_dataset_into_matrix - array dimension should be 2\n";
+		opserr << "H5DRM !! failure trying to open dataset: " << dataset_name.c_str() << endln;
+		opserr << "H5DRM !! read_double_dataset_into_matrix - array dimension should be 2\n";
 		Vector error(-1);
 		return false;
 	}
@@ -2185,18 +2187,38 @@
 	hid_t id_xfer_plist = H5Pcreate(H5P_DATASET_XFER);
 
 	//double d[dim[0]][dim[1]];
-	double **d = new double *[dim[0]];
-	for (int i = 0; i < dim[0]; i++) {
-		d[i] = new double [dim[1]];
-	}
+	// double **d = new double *[(int) dim[0]];
+	double *d = new double [dim[0]*dim[1]];
+
+	if (d == 0)
+	{
+		opserr << "Fatal! no memory! 2163" << endln;
+		exit(-1);
+	}
+
+	// for (int i = 0; i < dim[0]; i++) {
+	// 	d[i] = new double [(int) dim[1]];
+
+	// 	if (d[i] == 0)
+	// 	{
+	// 		opserr << "Fatal! no memory! 2172" << endln;
+	// 		exit(-1);
+	// 	}
+	// }
 
 	H5Dread( id_dataset, H5T_NATIVE_DOUBLE, id_memspace, id_dataspace, id_xfer_plist,  d);
 	result.resize(dim[0], dim[1]);
-	for (hsize_t i = 0; i < dim[0]; ++i)
-	{
-		for (hsize_t j = 0; j < dim[1]; ++j)
-		{
-			result(i, j) = d[i][j];
+	// opserr << " dim[0] = " << (int) dim[0] << endln;
+	// opserr << " dim[1] = " << (int) dim[1] << endln;
+	for (int i = 0; i < dim[0]; ++i)
+	{
+		for (int j = 0; j < dim[1]; ++j)
+		{
+			// opserr << "i = " << (int) i << " j = " << (int) j << endln;
+			// opserr << "d[i][j] = " << d[i][j] << endln;
+			// opserr << "d[i][j] = " << d[i + j*dim[1]] << endln;
+			// result(i, j) = d[i][j];
+			result(i, j) = d[i * dim[1] + j];
 		}
 	}
 
@@ -2204,8 +2226,8 @@
 	H5Sclose(id_memspace);
 	H5Dclose(id_dataset);
 
-	for (int i = 0; i < dim[0]; i++)
-		delete [] d[i];
+	// for (int i = 0; i < dim[0]; i++)
+	// 	delete [] d[i];
 	delete [] d;
 	return true;
 }
@@ -2213,13 +2235,14 @@
 
 bool read_int_dataset_into_array(const hid_t & h5drm_dataset, std::string dataset_name, int *& result)
 {
+	// opserr << "read_int_dataset_into_array dataset_name: " << dataset_name.c_str() << endln;
 	hid_t id_dataset = H5Dopen(h5drm_dataset, dataset_name.c_str(), H5P_DEFAULT);
 	hid_t id_dataspace = H5Dget_space(id_dataset);
 	int ndims = H5Sget_simple_extent_ndims( id_dataspace);
 	if (ndims != 2)
 	{
-		opserr << "failure trying to open dataset: " << dataset_name.c_str() << endln;
-		opserr << "read_int_dataset_into_array - array dimension should be 2\n";
+		opserr << "H5DRM !! failure trying to open dataset: " << dataset_name.c_str() << endln;
+		opserr << "H5DRM !! read_int_dataset_into_array - array dimension should be 2\n";
 		Vector error(-1);
 		return false;
 	}
