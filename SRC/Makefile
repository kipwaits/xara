--- conflicted
+++ resolved
@@ -673,12 +673,8 @@
 
 
 ifdef PLAINCONCRETE_FLAG
-<<<<<<< HEAD
 	PLAINCONCRETE = $(FE)/material/nD/PlainConcrete.o \
 	$(FE)/material/nD/forumat.o 
-=======
-	PLAINCONCRETE = $(FE)/material/nD/PlainConcrete.o $(FE)/material/nD/forumat.o
->>>>>>> 360861c7
 else
 	PLAINCONCRETE = 
 endif
