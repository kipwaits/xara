--- conflicted
+++ resolved
@@ -219,28 +219,6 @@
 
   //! Return rank
   unsigned rank() const;
-
-  //! Assign free surface
-  //! \param[in] free_surface boolean indicating free surface cell
-  void assign_free_surface(bool free_surface) { free_surface_ = free_surface; };
-
-  //! Return free surface bool
-  //! \retval free_surface_ indicating free surface cell
-  bool free_surface() { return free_surface_; };
-
-  //! Assign volume traction to node
-  //! \param[in] volume_fraction cell volume fraction
-  void assign_volume_fraction(double volume_fraction) {
-    volume_fraction_ = volume_fraction;
-  };
-
-  //! Return cell volume fraction
-  //! \retval volume_fraction_ cell volume fraction
-  double volume_fraction() { return volume_fraction_; };
-
-  //! Map cell volume to the nodes
-  //! \param[in] phase to map volume
-  bool map_cell_volume_to_nodes(unsigned phase);
 
   //! Initialize local elemental matrices
   bool initialise_element_matrix();
@@ -350,24 +328,18 @@
   //! Normal of face
   //! first-> face_id, second->vector of the normal
   std::map<unsigned, Eigen::VectorXd> face_normals_;
-<<<<<<< HEAD
   //! Solving status
   bool solving_status_{false};
-=======
->>>>>>> d05373f7
   //! Free surface bool
   bool free_surface_{false};
   //! Volume fraction
   double volume_fraction_{0.0};
-<<<<<<< HEAD
   //! Local laplacian matrix
   Eigen::MatrixXd laplacian_matrix_;
   //! Local poisson RHS matrix
   Eigen::MatrixXd poisson_right_matrix_;
   //! Local correction RHS matrix
   Eigen::MatrixXd correction_matrix_;
-=======
->>>>>>> d05373f7
   //! Logger
   std::unique_ptr<spdlog::logger> console_;
 };  // Cell class
