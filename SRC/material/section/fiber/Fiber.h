--- conflicted
+++ resolved
@@ -31,10 +31,6 @@
 //
 #include <TaggedObject.h>
 #include <MovableObject.h>
-<<<<<<< HEAD
-// #include <Vector.h>
-=======
->>>>>>> afd1bd81
 
 class Matrix;
 class ID;
@@ -64,19 +60,6 @@
     virtual Response *setResponse(const char **argv, int argc, OPS_Stream &s);
     virtual int getResponse(int responseID, Information &info);
 
-<<<<<<< HEAD
-#if 0
-    virtual void getFiberLocation(double &y, double &z) =0;
-    virtual double getArea(void) =0;
-#endif
-    double getArea(void) const {return area;};
-    void getFiberLocation(double &yLoc, double &zLoc) const {
-      yLoc = loc_y;
-      zLoc = loc_z;
-    //  yLoc = -y;
-    //  zLoc = 0.0;
-    }
-=======
     double getArea(void) const {
       return area;
     };
@@ -85,7 +68,6 @@
       zLoc = loc_z; //  zLoc = 0.0;
     }
 
->>>>>>> afd1bd81
     virtual double getd(void) =0;
 
     virtual UniaxialMaterial *getMaterial(void) {return 0;}
