from pathlib import Path
import opensees.tcl

import platformdirs
from prompt_toolkit import prompt
from prompt_toolkit.styles import Style
from prompt_toolkit.completion import NestedCompleter
from prompt_toolkit import PromptSession
from prompt_toolkit.history import FileHistory

from prompt_toolkit.lexers import PygmentsLexer
from prompt_toolkit.styles.pygments import style_from_pygments_cls
from pygments.lexers.tcl import TclLexer
import pygments.styles
from pygments.styles import get_style_by_name

from .unix import file_util_commands

try:
<<<<<<< HEAD
    style = style_from_pygments_cls(get_style_by_name('pastie'))
    # style = style_from_pygments_cls(get_style_by_name('nord'))
except:
    style = None
=======
    style = style_from_pygments_cls(get_style_by_name('nord'))
except:
    style = style_from_pygments_cls(get_style_by_name('pastie'))
>>>>>>> 42ee587f


completions = {
        "model": {
            "basic": {
                "1": {1},
                "2": {2, 3},
                "3": {3, 6},
            },
        },
        "node": None,
        "element": {
            "ForceBeamColumn"
        },
        "uniaxialMaterial": {
            "Elastic": None,
            "ElasticPP": None,
            "Steel02": None
        },
        "exit": None,
}

from prompt_toolkit.completion import Completer, Completion

class MyCustomCompleter(Completer):
    def get_completions(self, document, complete_event):
        # Display this completion, black on yellow.
        yield Completion('completion1', start_position=0,
                         style='bg:ansiyellow fg:ansiblack')

        # Underline completion.
        yield Completion('completion2', start_position=0,
                         style='underline')

        # Specify class name, which will be looked up in the style sheet.
        yield Completion('completion3', start_position=0,
                         style='class:special-completion')



def nested_prompt(session=None, _prompt=None, inputs="", depth=1, ret=True, **kwds):
    if _prompt is None: _prompt = "  "*depth

    if session is None:
        inputs = "\n".join((inputs, prompt(_prompt, **kwds)))
    else:
        inputs = "\n".join((inputs, session.prompt(_prompt, **kwds)))

    if inputs[-1] == "{":
        while True:
            inputs = nested_prompt(session=None, inputs=inputs, depth=depth+1, ret=False, **kwds)
            if inputs[-2:] == "\n}":
                inputs = inputs + "\n"
                break

    return inputs

class OpenSeesREPL:
    """
    Create an OpenSees read-eval-print loop (REPL).
    """
    prompt = "opensees \N{WHITE PARALLELOGRAM} "

    def __init__(self, interp=None, banner=True):

        self.banner = banner

        if interp is None:
            self.interp = opensees.tcl.TclRuntime(verbose=False)
        else:
            self.interp = interp

        self.interp.eval(file_util_commands)

        try:
            history_file = Path(platformdirs.PlatformDirs("OpenSeesRT", "OpenSees").user_data_dir)
            history_file.touch()
            self.session = PromptSession(history=FileHistory(str(history_file)))

        except:
            self.session = PromptSession()


    def repl(self):
        use_vi = True
        prompt = self.prompt
        cwd_files = {}
        tcl_locals = {}

        completions.update({"source": cwd_files, "cd": cwd_files})

        completions.update({
            k: None for k in self.interp.eval("info commands").split() if k not in completions
        })

        interp = self.interp
        lexer  = PygmentsLexer(TclLexer)

        try:
            # May not have banner if --no-load option used
            interp.eval("puts $opensees::banner")
        except:
            pass

        while True:
            cwd_files.clear()
            for file in Path(interp.eval("pwd")).glob("*.tcl"):
                cwd_files[str(file.name)] = None

            #tcl_locals.clear()

            inputs = nested_prompt(self.session, [('class:prompt',prompt)],
                        vi_mode=use_vi,
                        style=style,
                        lexer=lexer,
                        completer = NestedCompleter.from_nested_dict(completions),
                        complete_while_typing=False
            )

            try:
                value = interp.eval(inputs)
                if value is not None and value != "" and value != 0:
                    print(value)

            except opensees.tcl.tkinter._tkinter.TclError as e:
                pass

            except Exception as e:
                # interp.eval(f'error {{{e}}}')
                print(e)
                # pass
<|MERGE_RESOLUTION|>--- conflicted
+++ resolved
@@ -17,16 +17,11 @@
 from .unix import file_util_commands
 
 try:
-<<<<<<< HEAD
     style = style_from_pygments_cls(get_style_by_name('pastie'))
     # style = style_from_pygments_cls(get_style_by_name('nord'))
 except:
     style = None
-=======
-    style = style_from_pygments_cls(get_style_by_name('nord'))
-except:
-    style = style_from_pygments_cls(get_style_by_name('pastie'))
->>>>>>> 42ee587f
+
 
 
 completions = {
