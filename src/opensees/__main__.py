#!/usr/bin/env python3
import sys

import opensees
import opensees.tcl

HELP = """\
usage: opensees <file> [args]...
                [options] <file> [args]...
                <command> ...

                -trans        Transient analysis
                -eigen        Eigenvalue analysis returning frequencies
                -modes        Eigenvalue analysis returning modes
                -displ        Displacement-controlled static analysis
                -force        Force-controled static analysis
                -modal        Modal response history

       opensees -print
       opensees -json
       opensees -emit

Options
  -v/--verbose

  -i                          interactive

  -c <command>
"""

# PROMPT = "\033[01;31mopensees\033[0m > "
# PROMPT = "\u001b[35mopensees\u001b[0m > "
# "\N{Lower Left Triangle} "
PROMPT = "\033[33mopensees\033[0m \N{WHITE PARALLELOGRAM} "


def parse_args(args):
    opts = {
        "subproc": False,
        "preload": True,
        "verbose": False,
        "interact": False,
        "commands": []
    }
    file = None
    argi = iter(args[1:])
    for arg in argi:
        if arg[0] == "-":
            if arg == "-":
                file = "-"
            if arg == "-h" or arg == "--help":
                print(HELP)
                sys.exit()
            elif arg == "-modes":
                import opensees.repl.eigen
                opensees.repl.eigen.modes(*argi)
                sys.exit()

            elif arg == "-eigen":
                import opensees.repl.eigen
                opensees.repl.eigen.eigen(*argi)
                sys.exit()

            elif arg == "--subproc":
                opts["subproc"] = True

            elif arg == "--no-load":
                opts["preload"] = False

            elif arg == "--version" or arg == "-version":
                print(opensees.__version__)
                sys.exit()

            elif arg == "-v":
                opts["verbose"] = True

            elif arg == "-c":
                opts["commands"].append(next(argi))

            elif arg == "-i":
                opts["interact"] = True


        else:
            file = arg if file is None else file
            break


    return file, opts, argi


if __name__ == "__main__":

    file, opts, argi = parse_args(sys.argv)

<<<<<<< HEAD
    if len(sys.argv) == 1 and sys.stdin.isatty():
=======
    tcl = opensees.tcl.TclRuntime(verbose=opts["verbose"], preload=opts["preload"])

    if file == "-" and sys.stdin.isatty():
>>>>>>> 42ee587f

        if opts["subproc"]:
            OpenSeesShell().cmdloop()
            sys.exit()

        try:
            # Try full-featured REPL
            from opensees.repl.ptkshell import OpenSeesREPL
            OpenSeesREPL(interp=tcl).repl()

        except ImportError:
            from opensees.repl.cmdshell import TclShell
            TclShell().cmdloop()

    else:
        tcl.eval(f"set argc {len(sys.argv) - 2}")
        tcl.eval(f"set argv {{{file} {' '.join(argi)}}}")

        for cmd in opts["commands"]:
            tcl.eval(cmd)

        script = None
        if len(sys.argv) == 1 or file == "-" or (file is None and len(opts["commands"]) == 0):
            script = sys.stdin.read()

        elif file is not None:
            script = open(file).read()

        if script is not None:
            try:
                print(tcl.eval(script))

            except opensees.tcl.tkinter._tkinter.TclError as e:
                print(e, file=sys.stderr)
                if not opts["interact"]:
                    sys.exit(1)


        if opts["interact"]:
            from opensees.repl.ptkshell import OpenSeesREPL
            sys.stdin = open("/dev/tty")
            OpenSeesREPL(interp=tcl).repl()
            # TclShell(interp=tcl).cmdloop()

<|MERGE_RESOLUTION|>--- conflicted
+++ resolved
@@ -93,13 +93,10 @@
 
     file, opts, argi = parse_args(sys.argv)
 
-<<<<<<< HEAD
-    if len(sys.argv) == 1 and sys.stdin.isatty():
-=======
     tcl = opensees.tcl.TclRuntime(verbose=opts["verbose"], preload=opts["preload"])
 
-    if file == "-" and sys.stdin.isatty():
->>>>>>> 42ee587f
+    if len(sys.argv) == 1 and sys.stdin.isatty():
+
 
         if opts["subproc"]:
             OpenSeesShell().cmdloop()
