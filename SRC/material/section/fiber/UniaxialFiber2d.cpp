--- conflicted
+++ resolved
@@ -374,18 +374,6 @@
   }
 }
 
-<<<<<<< HEAD
-#if 0
-void 
-UniaxialFiber2d::getFiberLocation(double &yLoc, double &zLoc)
-{
-    yLoc = -y;
-    zLoc = 0.0;
-}
-#endif
-
-=======
->>>>>>> afd1bd81
 int
 UniaxialFiber2d::setParameter(const char **argv, int argc, Parameter &param)
 {
