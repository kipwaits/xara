--- conflicted
+++ resolved
@@ -65,15 +65,9 @@
                     *OpenSeesPyRT_Config,
 
                 ],
-<<<<<<< HEAD
                 cmake_build_options=["-j15",
                     "--target", "OpenSeesRT",
-                    "--target", "OpenSeesPyRT"
-=======
-                cmake_build_options=["-j15", 
-                    "--target", "OpenSeesRT", 
                     *OpenSeesPyRT_Target
->>>>>>> 83ef95d2
                 ]
             )
         ]
